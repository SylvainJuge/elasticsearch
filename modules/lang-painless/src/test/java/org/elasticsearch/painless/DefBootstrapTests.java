--- conflicted
+++ resolved
@@ -36,12 +36,8 @@
         CallSite site = DefBootstrap.bootstrap(MethodHandles.publicLookup(), 
                                                   "toString", 
                                                   MethodType.methodType(String.class, Object.class), 
-<<<<<<< HEAD
                                                   0,
-                                                  DefBootstrap.METHOD_CALL, 0L);
-=======
                                                   DefBootstrap.METHOD_CALL, "");
->>>>>>> 09305a0f
         MethodHandle handle = site.dynamicInvoker();
         assertDepthEquals(site, 0);
 
@@ -58,12 +54,8 @@
         CallSite site = DefBootstrap.bootstrap(MethodHandles.publicLookup(), 
                                                   "toString", 
                                                   MethodType.methodType(String.class, Object.class), 
-<<<<<<< HEAD
                                                   0,
-                                                  DefBootstrap.METHOD_CALL, 0L);
-=======
                                                   DefBootstrap.METHOD_CALL, "");
->>>>>>> 09305a0f
         MethodHandle handle = site.dynamicInvoker();
         assertDepthEquals(site, 0);
 
@@ -85,12 +77,8 @@
         CallSite site = DefBootstrap.bootstrap(MethodHandles.publicLookup(), 
                                                   "toString", 
                                                   MethodType.methodType(String.class, Object.class), 
-<<<<<<< HEAD
                                                   0,
-                                                  DefBootstrap.METHOD_CALL, 0L);
-=======
                                                   DefBootstrap.METHOD_CALL, "");
->>>>>>> 09305a0f
         MethodHandle handle = site.dynamicInvoker();
         assertDepthEquals(site, 0);
 
@@ -113,12 +101,8 @@
         DefBootstrap.PIC site = (DefBootstrap.PIC) DefBootstrap.bootstrap(MethodHandles.publicLookup(), 
                                                                           "size", 
                                                                           MethodType.methodType(int.class, Object.class), 
-<<<<<<< HEAD
                                                                           0,
-                                                                          DefBootstrap.METHOD_CALL, 0L);
-=======
                                                                           DefBootstrap.METHOD_CALL, "");
->>>>>>> 09305a0f
         site.depth = DefBootstrap.PIC.MAX_DEPTH; // mark megamorphic
         MethodHandle handle = site.dynamicInvoker();
         assertEquals(2, (int)handle.invokeExact((Object) Arrays.asList("1", "2")));
