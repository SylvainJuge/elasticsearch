--- conflicted
+++ resolved
@@ -776,13 +776,9 @@
                             apiName.startsWith("license.") == false &&
                             apiName.startsWith("machine_learning.") == false &&
                             apiName.startsWith("watcher.") == false &&
-<<<<<<< HEAD
+                            apiName.startsWith("graph.") == false &&
                             apiName.startsWith("migration.") == false &&
                             apiName.startsWith("index_lifecycle.") == false) {
-=======
-                            apiName.startsWith("graph.") == false &&
-                            apiName.startsWith("migration.") == false) {
->>>>>>> e8efda3c
                             apiNotFound.add(apiName);
                         }
                     }
