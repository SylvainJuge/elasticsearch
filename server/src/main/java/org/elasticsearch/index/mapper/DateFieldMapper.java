/*
 * Licensed to Elasticsearch under one or more contributor
 * license agreements. See the NOTICE file distributed with
 * this work for additional information regarding copyright
 * ownership. Elasticsearch licenses this file to you under
 * the Apache License, Version 2.0 (the "License"); you may
 * not use this file except in compliance with the License.
 * You may obtain a copy of the License at
 *
 *    http://www.apache.org/licenses/LICENSE-2.0
 *
 * Unless required by applicable law or agreed to in writing,
 * software distributed under the License is distributed on an
 * "AS IS" BASIS, WITHOUT WARRANTIES OR CONDITIONS OF ANY
 * KIND, either express or implied.  See the License for the
 * specific language governing permissions and limitations
 * under the License.
 */

package org.elasticsearch.index.mapper;

import org.apache.lucene.document.LongPoint;
import org.apache.lucene.document.SortedNumericDocValuesField;
import org.apache.lucene.document.StoredField;
import org.apache.lucene.index.IndexOptions;
import org.apache.lucene.index.IndexReader;
import org.apache.lucene.index.IndexableField;
import org.apache.lucene.index.PointValues;
import org.apache.lucene.index.Term;
import org.apache.lucene.search.BoostQuery;
import org.apache.lucene.search.DocValuesFieldExistsQuery;
import org.apache.lucene.search.IndexOrDocValuesQuery;
import org.apache.lucene.search.Query;
import org.apache.lucene.search.TermQuery;
import org.apache.lucene.util.BytesRef;
import org.elasticsearch.ElasticsearchParseException;
import org.elasticsearch.common.Explicit;
import org.elasticsearch.common.Nullable;
import org.elasticsearch.common.Strings;
import org.elasticsearch.common.geo.ShapeRelation;
import org.elasticsearch.common.settings.Settings;
import org.elasticsearch.common.time.DateFormatter;
import org.elasticsearch.common.time.DateFormatters;
import org.elasticsearch.common.time.DateMathParser;
import org.elasticsearch.common.util.LocaleUtils;
import org.elasticsearch.common.xcontent.XContentBuilder;
import org.elasticsearch.common.xcontent.support.XContentMapValues;
import org.elasticsearch.index.fielddata.IndexFieldData;
import org.elasticsearch.index.fielddata.IndexNumericFieldData.NumericType;
import org.elasticsearch.index.fielddata.plain.DocValuesIndexFieldData;
import org.elasticsearch.index.query.QueryRewriteContext;
import org.elasticsearch.index.query.QueryShardContext;
import org.elasticsearch.search.DocValueFormat;

import java.io.IOException;
import java.time.ZoneId;
import java.time.ZoneOffset;
import java.util.Iterator;
import java.util.List;
import java.util.Locale;
import java.util.Map;
import java.util.Objects;

/** A {@link FieldMapper} for dates. */
public class DateFieldMapper extends FieldMapper {

    public static final String CONTENT_TYPE = "date";
<<<<<<< HEAD
    public static final String DEFAULT_DATE_FORMATTER_STRING = "strict_date_optional_time||epoch_millis";
    public static final DateFormatter DEFAULT_DATE_TIME_FORMATTER = DateFormatters.forPattern(DEFAULT_DATE_FORMATTER_STRING);
=======
    public static final DateFormatter DEFAULT_DATE_TIME_FORMATTER = DateFormatter.forPattern(
            "strict_date_optional_time||epoch_millis", Locale.ROOT);
>>>>>>> c4f43780

    public static class Defaults {
        public static final Explicit<Boolean> IGNORE_MALFORMED = new Explicit<>(false, false);
    }

    public static class Builder extends FieldMapper.Builder<Builder, DateFieldMapper> {

        private Boolean ignoreMalformed;
        private Explicit<String> format = new Explicit<>(DEFAULT_DATE_TIME_FORMATTER.pattern(), false);
        private Locale locale;

        public Builder(String name) {
            super(name, new DateFieldType(), new DateFieldType());
            builder = this;
            locale = Locale.ROOT;
        }

        @Override
        public DateFieldType fieldType() {
            return (DateFieldType)fieldType;
        }

        public Builder ignoreMalformed(boolean ignoreMalformed) {
            this.ignoreMalformed = ignoreMalformed;
            return builder;
        }

        protected Explicit<Boolean> ignoreMalformed(BuilderContext context) {
            if (ignoreMalformed != null) {
                return new Explicit<>(ignoreMalformed, true);
            }
            if (context.indexSettings() != null) {
                return new Explicit<>(IGNORE_MALFORMED_SETTING.get(context.indexSettings()), false);
            }
            return Defaults.IGNORE_MALFORMED;
        }

        public Builder locale(Locale locale) {
            this.locale = locale;
            return this;
        }

        public Locale locale() {
            return locale;
        }

        public String format() {
            return format.value();
        }

        public Builder format(String format) {
            this.format = new Explicit<>(format, true);
            return this;
        }

        public boolean isFormatterSet() {
            return format.explicit();
        }

        @Override
        protected void setupFieldType(BuilderContext context) {
            super.setupFieldType(context);
            String pattern = this.format.value();
            DateFormatter dateTimeFormatter = fieldType().dateTimeFormatter;
            if ((Objects.equals(pattern, dateTimeFormatter.pattern()) == false && Strings.isEmpty(pattern) == false)) {
                fieldType().setDateTimeFormatter(DateFormatters.forPattern(pattern).withLocale(locale));
            } else if (locale.equals(dateTimeFormatter.locale()) == false) {
                fieldType().setDateTimeFormatter(dateTimeFormatter.withLocale(locale));
            }
        }

        @Override
        public DateFieldMapper build(BuilderContext context) {
            setupFieldType(context);
            return new DateFieldMapper(name, fieldType, defaultFieldType, ignoreMalformed(context),
                context.indexSettings(), multiFieldsBuilder.build(this, context), copyTo);
        }
    }

    public static class TypeParser implements Mapper.TypeParser {

        public TypeParser() {
        }

        @Override
        public Mapper.Builder<?,?> parse(String name, Map<String, Object> node, ParserContext parserContext) throws MapperParsingException {
            Builder builder = new Builder(name);
            TypeParsers.parseField(builder, name, node, parserContext);
            for (Iterator<Map.Entry<String, Object>> iterator = node.entrySet().iterator(); iterator.hasNext();) {
                Map.Entry<String, Object> entry = iterator.next();
                String propName = entry.getKey();
                Object propNode = entry.getValue();
                if (propName.equals("null_value")) {
                    if (propNode == null) {
                        throw new MapperParsingException("Property [null_value] cannot be null.");
                    }
                    builder.nullValue(propNode.toString());
                    iterator.remove();
                } else if (propName.equals("ignore_malformed")) {
                    builder.ignoreMalformed(XContentMapValues.nodeBooleanValue(propNode, name + ".ignore_malformed"));
                    iterator.remove();
                } else if (propName.equals("locale")) {
                    builder.locale(LocaleUtils.parse(propNode.toString()));
                    iterator.remove();
                } else if (propName.equals("format")) {
                    builder.format(propNode.toString());
                    iterator.remove();
                } else if (TypeParsers.parseMultiField(builder, name, parserContext, propName, propNode)) {
                    iterator.remove();
                }
            }
            return builder;
        }
    }

    public static final class DateFieldType extends MappedFieldType {
        protected DateFormatter dateTimeFormatter;
        protected DateMathParser dateMathParser;

        DateFieldType() {
            super();
            setTokenized(false);
            setHasDocValues(true);
            setOmitNorms(true);
            setDateTimeFormatter(DEFAULT_DATE_TIME_FORMATTER);
        }

        DateFieldType(DateFieldType other) {
            super(other);
            setDateTimeFormatter(other.dateTimeFormatter);
        }

        @Override
        public MappedFieldType clone() {
            return new DateFieldType(this);
        }

        @Override
        public boolean equals(Object o) {
            if (!super.equals(o)) return false;
            DateFieldType that = (DateFieldType) o;
            return Objects.equals(dateTimeFormatter, that.dateTimeFormatter);
        }

        @Override
        public int hashCode() {
            return Objects.hash(super.hashCode(), dateTimeFormatter);
        }

        @Override
        public String typeName() {
            return CONTENT_TYPE;
        }

        @Override
        public void checkCompatibility(MappedFieldType fieldType, List<String> conflicts) {
            super.checkCompatibility(fieldType, conflicts);
            DateFieldType other = (DateFieldType) fieldType;
            if (Objects.equals(dateTimeFormatter.pattern(), other.dateTimeFormatter.pattern()) == false) {
                conflicts.add("mapper [" + name() + "] has different [format] values");
            }
            if (Objects.equals(dateTimeFormatter.locale(), other.dateTimeFormatter.locale()) == false) {
                conflicts.add("mapper [" + name() + "] has different [locale] values");
            }
        }

        public DateFormatter dateTimeFormatter() {
            return dateTimeFormatter;
        }

        void setDateTimeFormatter(DateFormatter formatter) {
            checkIfFrozen();
            this.dateTimeFormatter = formatter;
            this.dateMathParser = dateTimeFormatter.toDateMathParser();
        }

        protected DateMathParser dateMathParser() {
            return dateMathParser;
        }

        long parse(String value) {
            return DateFormatters.toZonedDateTime(dateTimeFormatter().parse(value)).toInstant().toEpochMilli();
        }

        @Override
        public Query existsQuery(QueryShardContext context) {
            if (hasDocValues()) {
                return new DocValuesFieldExistsQuery(name());
            } else {
                return new TermQuery(new Term(FieldNamesFieldMapper.NAME, name()));
            }
        }

        @Override
        public Query termQuery(Object value, @Nullable QueryShardContext context) {
            Query query = rangeQuery(value, value, true, true, ShapeRelation.INTERSECTS, null, null, context);
            if (boost() != 1f) {
                query = new BoostQuery(query, boost());
            }
            return query;
        }

        @Override
        public Query rangeQuery(Object lowerTerm, Object upperTerm, boolean includeLower, boolean includeUpper, ShapeRelation relation,
                                @Nullable ZoneId timeZone, @Nullable DateMathParser forcedDateParser, QueryShardContext context) {
            failIfNotIndexed();
            if (relation == ShapeRelation.DISJOINT) {
                throw new IllegalArgumentException("Field [" + name() + "] of type [" + typeName() +
                        "] does not support DISJOINT ranges");
            }
            DateMathParser parser = forcedDateParser == null
                    ? dateMathParser
                    : forcedDateParser;
            long l, u;
            if (lowerTerm == null) {
                l = Long.MIN_VALUE;
            } else {
                l = parseToMilliseconds(lowerTerm, !includeLower, timeZone, parser, context);
                if (includeLower == false) {
                    ++l;
                }
            }
            if (upperTerm == null) {
                u = Long.MAX_VALUE;
            } else {
                u = parseToMilliseconds(upperTerm, includeUpper, timeZone, parser, context);
                if (includeUpper == false) {
                    --u;
                }
            }
            Query query = LongPoint.newRangeQuery(name(), l, u);
            if (hasDocValues()) {
                Query dvQuery = SortedNumericDocValuesField.newSlowRangeQuery(name(), l, u);
                query = new IndexOrDocValuesQuery(query, dvQuery);
            }
            return query;
        }

        public long parseToMilliseconds(Object value, boolean roundUp,
                                        @Nullable ZoneId zone, @Nullable DateMathParser forcedDateParser, QueryRewriteContext context) {
            DateMathParser dateParser = dateMathParser();
            if (forcedDateParser != null) {
                dateParser = forcedDateParser;
            }

            String strValue;
            if (value instanceof BytesRef) {
                strValue = ((BytesRef) value).utf8ToString();
            } else {
                strValue = value.toString();
            }
            return dateParser.parse(strValue, context::nowInMillis, roundUp, zone).toEpochMilli();
        }

        @Override
        public Relation isFieldWithinQuery(IndexReader reader,
                                           Object from, Object to, boolean includeLower, boolean includeUpper,
                                           ZoneId timeZone, DateMathParser dateParser, QueryRewriteContext context) throws IOException {
            if (dateParser == null) {
                dateParser = this.dateMathParser;
            }

            long fromInclusive = Long.MIN_VALUE;
            if (from != null) {
                fromInclusive = parseToMilliseconds(from, !includeLower, timeZone, dateParser, context);
                if (includeLower == false) {
                    if (fromInclusive == Long.MAX_VALUE) {
                        return Relation.DISJOINT;
                    }
                    ++fromInclusive;
                }
            }

            long toInclusive = Long.MAX_VALUE;
            if (to != null) {
                toInclusive = parseToMilliseconds(to, includeUpper, timeZone, dateParser, context);
                if (includeUpper == false) {
                    if (toInclusive == Long.MIN_VALUE) {
                        return Relation.DISJOINT;
                    }
                    --toInclusive;
                }
            }

            // This check needs to be done after fromInclusive and toInclusive
            // are resolved so we can throw an exception if they are invalid
            // even if there are no points in the shard
            if (PointValues.size(reader, name()) == 0) {
                // no points, so nothing matches
                return Relation.DISJOINT;
            }

            long minValue = LongPoint.decodeDimension(PointValues.getMinPackedValue(reader, name()), 0);
            long maxValue = LongPoint.decodeDimension(PointValues.getMaxPackedValue(reader, name()), 0);

            if (minValue >= fromInclusive && maxValue <= toInclusive) {
                return Relation.WITHIN;
            } else if (maxValue < fromInclusive || minValue > toInclusive) {
                return Relation.DISJOINT;
            } else {
                return Relation.INTERSECTS;
            }
        }

        @Override
        public IndexFieldData.Builder fielddataBuilder(String fullyQualifiedIndexName) {
            failIfNoDocValues();
            return new DocValuesIndexFieldData.Builder().numericType(NumericType.DATE);
        }

        @Override
        public Object valueForDisplay(Object value) {
            Long val = (Long) value;
            if (val == null) {
                return null;
            }
            return dateTimeFormatter().formatMillis(val);
        }

        @Override
        public DocValueFormat docValueFormat(@Nullable String format, ZoneId timeZone) {
            DateFormatter dateTimeFormatter = this.dateTimeFormatter;
            if (format != null) {
<<<<<<< HEAD
                dateTimeFormatter = DateFormatters.forPattern(format).withLocale(dateTimeFormatter.locale());
=======
                dateTimeFormatter = DateFormatter.forPattern(format);
>>>>>>> c4f43780
            }
            if (timeZone == null) {
                timeZone = ZoneOffset.UTC;
            }
            return new DocValueFormat.DateTime(dateTimeFormatter, timeZone);
        }
    }

    private Explicit<Boolean> ignoreMalformed;

    private DateFieldMapper(
            String simpleName,
            MappedFieldType fieldType,
            MappedFieldType defaultFieldType,
            Explicit<Boolean> ignoreMalformed,
            Settings indexSettings,
            MultiFields multiFields,
            CopyTo copyTo) {
        super(simpleName, fieldType, defaultFieldType, indexSettings, multiFields, copyTo);
        this.ignoreMalformed = ignoreMalformed;
    }

    @Override
    public DateFieldType fieldType() {
        return (DateFieldType) super.fieldType();
    }

    @Override
    protected String contentType() {
        return fieldType.typeName();
    }

    @Override
    protected DateFieldMapper clone() {
        return (DateFieldMapper) super.clone();
    }

    @Override
    protected void parseCreateField(ParseContext context, List<IndexableField> fields) throws IOException {
        String dateAsString;
        if (context.externalValueSet()) {
            Object dateAsObject = context.externalValue();
            if (dateAsObject == null) {
                dateAsString = null;
            } else {
                dateAsString = dateAsObject.toString();
            }
        } else {
            dateAsString = context.parser().textOrNull();
        }

        if (dateAsString == null) {
            dateAsString = fieldType().nullValueAsString();
        }

        if (dateAsString == null) {
            return;
        }

        long timestamp;
        try {
            timestamp = fieldType().parse(dateAsString);
        } catch (ElasticsearchParseException e) {
            if (ignoreMalformed.value()) {
                context.addIgnoredField(fieldType.name());
                return;
            } else {
                throw e;
            }
        }

        if (fieldType().indexOptions() != IndexOptions.NONE) {
            fields.add(new LongPoint(fieldType().name(), timestamp));
        }
        if (fieldType().hasDocValues()) {
            fields.add(new SortedNumericDocValuesField(fieldType().name(), timestamp));
        } else if (fieldType().stored() || fieldType().indexOptions() != IndexOptions.NONE) {
            createFieldNamesField(context, fields);
        }
        if (fieldType().stored()) {
            fields.add(new StoredField(fieldType().name(), timestamp));
        }
    }

    @Override
    protected void doMerge(Mapper mergeWith) {
        super.doMerge(mergeWith);
        final DateFieldMapper other = (DateFieldMapper) mergeWith;
        if (other.ignoreMalformed.explicit()) {
            this.ignoreMalformed = other.ignoreMalformed;
        }
    }

    @Override
    protected void doXContentBody(XContentBuilder builder, boolean includeDefaults, Params params) throws IOException {
        super.doXContentBody(builder, includeDefaults, params);

        if (includeDefaults || ignoreMalformed.explicit()) {
            builder.field("ignore_malformed", ignoreMalformed.value());
        }

        if (includeDefaults || fieldType().nullValue() != null) {
            builder.field("null_value", fieldType().nullValueAsString());
        }

        if (includeDefaults
                || fieldType().dateTimeFormatter().pattern().equals(DEFAULT_DATE_TIME_FORMATTER.pattern()) == false) {
            builder.field("format", fieldType().dateTimeFormatter().pattern());
        }

        if (includeDefaults
            || fieldType().dateTimeFormatter().locale().equals(DEFAULT_DATE_TIME_FORMATTER.locale()) == false) {
            builder.field("locale", fieldType().dateTimeFormatter().locale());
        }
    }
}<|MERGE_RESOLUTION|>--- conflicted
+++ resolved
@@ -65,13 +65,7 @@
 public class DateFieldMapper extends FieldMapper {
 
     public static final String CONTENT_TYPE = "date";
-<<<<<<< HEAD
-    public static final String DEFAULT_DATE_FORMATTER_STRING = "strict_date_optional_time||epoch_millis";
-    public static final DateFormatter DEFAULT_DATE_TIME_FORMATTER = DateFormatters.forPattern(DEFAULT_DATE_FORMATTER_STRING);
-=======
-    public static final DateFormatter DEFAULT_DATE_TIME_FORMATTER = DateFormatter.forPattern(
-            "strict_date_optional_time||epoch_millis", Locale.ROOT);
->>>>>>> c4f43780
+    public static final DateFormatter DEFAULT_DATE_TIME_FORMATTER = DateFormatters.forPattern("strict_date_optional_time||epoch_millis");
 
     public static class Defaults {
         public static final Explicit<Boolean> IGNORE_MALFORMED = new Explicit<>(false, false);
@@ -395,11 +389,7 @@
         public DocValueFormat docValueFormat(@Nullable String format, ZoneId timeZone) {
             DateFormatter dateTimeFormatter = this.dateTimeFormatter;
             if (format != null) {
-<<<<<<< HEAD
                 dateTimeFormatter = DateFormatters.forPattern(format).withLocale(dateTimeFormatter.locale());
-=======
-                dateTimeFormatter = DateFormatter.forPattern(format);
->>>>>>> c4f43780
             }
             if (timeZone == null) {
                 timeZone = ZoneOffset.UTC;
@@ -462,7 +452,7 @@
         long timestamp;
         try {
             timestamp = fieldType().parse(dateAsString);
-        } catch (ElasticsearchParseException e) {
+        } catch (IllegalArgumentException | ElasticsearchParseException e) {
             if (ignoreMalformed.value()) {
                 context.addIgnoredField(fieldType.name());
                 return;
