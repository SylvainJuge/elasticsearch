--- conflicted
+++ resolved
@@ -36,11 +36,7 @@
 import java.util.List;
 import java.util.Map;
 import java.util.Objects;
-<<<<<<< HEAD
-=======
-import java.util.Queue;
 import java.util.Set;
->>>>>>> ec612a64
 import java.util.concurrent.Semaphore;
 import java.util.concurrent.TimeUnit;
 import java.util.function.Function;
@@ -184,16 +180,6 @@
                     }
                 }
 
-<<<<<<< HEAD
-                // hack transactions to avoid the 'custom' type
-                // this one is not part of OTel semantic attributes
-                spanBuilder.setAttribute("type", "elasticsearch");
-
-                // hack spans to avoid the 'app' span.type, will make it use external/elasticsearch
-                // also allows to set destination resource name in map
-                spanBuilder.setAttribute(SemanticAttributes.MESSAGING_SYSTEM, "elasticsearch");
-                spanBuilder.setAttribute(SemanticAttributes.MESSAGING_DESTINATION, clusterService.getNodeName());
-=======
             // These attributes don't apply to HTTP spans. The APM server can infer a number of things
             // when "http." attributes are present
             if (traceable.getAttributes().keySet().stream().anyMatch(key -> key.startsWith("http.")) == false) {
@@ -208,7 +194,6 @@
 
             // spanBuilder.setAttribute(SemanticAttributes.DB_SYSTEM, "elasticsearch");
             // spanBuilder.setAttribute(SemanticAttributes.DB_NAME, clusterService.getNodeName());
->>>>>>> ec612a64
 
                 // this will duplicate the "resource attributes" that are defined globally
                 // but providing them as span attributes allow easier mapping through labels as otel attributes are stored as-is only in
@@ -228,20 +213,11 @@
                 services.openTelemetry.getPropagators().getTextMapPropagator().inject(contextForNewSpan, spanHeaders, Map::put);
                 spanHeaders.keySet().removeIf(k -> isSupportedContextKey(k) == false);
 
-<<<<<<< HEAD
-                // Ignore the result here, we don't need to restore the threadContext
-                threadContext.removeRequestHeaders(TRACE_HEADERS);
-                threadContext.putHeader(spanHeaders);
-
-                return span;
-            });
-=======
             threadContext.putHeader(spanHeaders);
 
             // logGraphviz(span);
 
             return span;
->>>>>>> ec612a64
         });
     }
 
