--- conflicted
+++ resolved
@@ -236,7 +236,6 @@
             case INTERVAL_HOUR_TO_SECOND:
             case INTERVAL_MINUTE_TO_SECOND:
                 return Duration.parse(v.toString());
-<<<<<<< HEAD
             case GEO_POINT:
             case GEO_SHAPE:
                 try {
@@ -244,10 +243,8 @@
                 } catch (IOException | ParseException ex) {
                     throw new SQLException("Cannot parse geo_shape", ex);
                 }
-=======
             case IP:
                 return v.toString();
->>>>>>> 58e885ca
             default:
                 throw new SQLException("Unexpected column type [" + typeString + "]");
 
