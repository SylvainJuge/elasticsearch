--- conflicted
+++ resolved
@@ -439,12 +439,8 @@
                 jobDataCountsPersister,
                 datafeedManager,
                 auditor,
-<<<<<<< HEAD
-                new MlAssignmentNotifier(settings, auditor, clusterService),
+                new MlAssignmentNotifier(auditor, clusterService),
                 analyticsProcessManager
-=======
-                new MlAssignmentNotifier(auditor, clusterService)
->>>>>>> 43d6ec8b
         );
     }
 
