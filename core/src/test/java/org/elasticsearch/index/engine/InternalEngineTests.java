/*
 * Licensed to Elasticsearch under one or more contributor
 * license agreements. See the NOTICE file distributed with
 * this work for additional information regarding copyright
 * ownership. Elasticsearch licenses this file to you under
 * the Apache License, Version 2.0 (the "License"); you may
 * not use this file except in compliance with the License.
 * You may obtain a copy of the License at
 *
 *    http://www.apache.org/licenses/LICENSE-2.0
 *
 * Unless required by applicable law or agreed to in writing,
 * software distributed under the License is distributed on an
 * "AS IS" BASIS, WITHOUT WARRANTIES OR CONDITIONS OF ANY
 * KIND, either express or implied.  See the License for the
 * specific language governing permissions and limitations
 * under the License.
 */

package org.elasticsearch.index.engine;

import org.apache.log4j.AppenderSkeleton;
import org.apache.log4j.Level;
import org.apache.log4j.LogManager;
import org.apache.log4j.Logger;
import org.apache.log4j.spi.LoggingEvent;
import org.apache.lucene.codecs.Codec;
import org.apache.lucene.document.Field;
import org.apache.lucene.document.NumericDocValuesField;
import org.apache.lucene.document.TextField;
import org.apache.lucene.index.*;
import org.apache.lucene.search.IndexSearcher;
import org.apache.lucene.search.MatchAllDocsQuery;
import org.apache.lucene.search.TermQuery;
import org.apache.lucene.search.TopDocs;
import org.apache.lucene.store.AlreadyClosedException;
import org.apache.lucene.store.Directory;
import org.apache.lucene.store.MockDirectoryWrapper;
import org.apache.lucene.util.IOUtils;
import org.apache.lucene.util.TestUtil;
import org.elasticsearch.ElasticsearchException;
import org.elasticsearch.Version;
import org.elasticsearch.action.support.TransportActions;
import org.elasticsearch.cluster.metadata.IndexMetaData;
import org.elasticsearch.common.Base64;
import org.elasticsearch.common.Nullable;
import org.elasticsearch.common.bytes.BytesArray;
import org.elasticsearch.common.bytes.BytesReference;
import org.elasticsearch.common.io.FileSystemUtils;
import org.elasticsearch.common.logging.ESLogger;
import org.elasticsearch.common.lucene.Lucene;
import org.elasticsearch.common.lucene.uid.Versions;
import org.elasticsearch.common.settings.Settings;
import org.elasticsearch.common.unit.ByteSizeUnit;
import org.elasticsearch.common.unit.ByteSizeValue;
import org.elasticsearch.common.unit.TimeValue;
import org.elasticsearch.common.util.BigArrays;
import org.elasticsearch.index.Index;
import org.elasticsearch.index.IndexSettings;
import org.elasticsearch.index.VersionType;
import org.elasticsearch.index.analysis.AnalysisService;
import org.elasticsearch.index.codec.CodecService;
import org.elasticsearch.index.engine.Engine.Searcher;
import org.elasticsearch.index.indexing.ShardIndexingService;
import org.elasticsearch.index.mapper.*;
import org.elasticsearch.index.mapper.Mapper.BuilderContext;
import org.elasticsearch.index.mapper.ParseContext.Document;
import org.elasticsearch.index.mapper.internal.SourceFieldMapper;
import org.elasticsearch.index.mapper.internal.UidFieldMapper;
import org.elasticsearch.index.mapper.object.RootObjectMapper;
import org.elasticsearch.index.shard.*;
import org.elasticsearch.index.similarity.SimilarityService;
import org.elasticsearch.index.store.DirectoryService;
import org.elasticsearch.index.store.DirectoryUtils;
import org.elasticsearch.index.store.Store;
import org.elasticsearch.index.translog.Translog;
import org.elasticsearch.index.translog.TranslogConfig;
<<<<<<< HEAD
import org.elasticsearch.index.translog.TranslogTests;
import org.elasticsearch.indices.memory.IndexingMemoryController;
=======
import org.elasticsearch.indices.IndicesModule;
import org.elasticsearch.indices.mapper.MapperRegistry;
>>>>>>> 7bca97bb
import org.elasticsearch.test.DummyShardLock;
import org.elasticsearch.test.ESTestCase;
import org.elasticsearch.test.IndexSettingsModule;
import org.elasticsearch.threadpool.ThreadPool;
import org.hamcrest.MatcherAssert;
import org.junit.After;
import org.junit.Before;

import java.io.IOException;
import java.io.InputStream;
import java.nio.charset.Charset;
import java.nio.file.DirectoryStream;
import java.nio.file.Files;
import java.nio.file.Path;
import java.util.*;
import java.util.concurrent.BrokenBarrierException;
import java.util.concurrent.CountDownLatch;
import java.util.concurrent.CyclicBarrier;
import java.util.concurrent.atomic.AtomicBoolean;
import java.util.concurrent.atomic.AtomicInteger;
import java.util.concurrent.atomic.AtomicReference;

import static java.util.Collections.emptyMap;
import static org.elasticsearch.index.engine.Engine.Operation.Origin.PRIMARY;
import static org.elasticsearch.index.engine.Engine.Operation.Origin.REPLICA;
import static org.hamcrest.Matchers.*;

public class InternalEngineTests extends ESTestCase {

    protected final ShardId shardId = new ShardId(new Index("index"), 1);
    private static final IndexSettings INDEX_SETTINGS = IndexSettingsModule.newIndexSettings(new Index("index"), Settings.EMPTY);

    protected ThreadPool threadPool;

    private Store store;
    private Store storeReplica;

    protected InternalEngine engine;
    protected InternalEngine replicaEngine;

    private IndexSettings defaultSettings;
    private String codecName;
    private Path primaryTranslogDir;
    private Path replicaTranslogDir;

    @Override
    @Before
    public void setUp() throws Exception {
        super.setUp();

        CodecService codecService = new CodecService(null, logger);
        String name = Codec.getDefault().getName();
        if (Arrays.asList(codecService.availableCodecs()).contains(name)) {
            // some codecs are read only so we only take the ones that we have in the service and randomly
            // selected by lucene test case.
            codecName = name;
        } else {
            codecName = "default";
        }
        defaultSettings = IndexSettingsModule.newIndexSettings("test", Settings.builder()
                .put(EngineConfig.INDEX_COMPOUND_ON_FLUSH, randomBoolean())
                .put(EngineConfig.INDEX_GC_DELETES_SETTING, "1h") // make sure this doesn't kick in on us
                .put(EngineConfig.INDEX_CODEC_SETTING, codecName)
                .put(IndexMetaData.SETTING_VERSION_CREATED, Version.CURRENT)
                .build()); // TODO randomize more settings
        threadPool = new ThreadPool(getClass().getName());
        store = createStore();
        storeReplica = createStore();
        Lucene.cleanLuceneIndex(store.directory());
        Lucene.cleanLuceneIndex(storeReplica.directory());
        primaryTranslogDir = createTempDir("translog-primary");
        engine = createEngine(store, primaryTranslogDir);
        LiveIndexWriterConfig currentIndexWriterConfig = engine.getCurrentIndexWriterConfig();

        assertEquals(engine.config().getCodec().getName(), codecService.codec(codecName).getName());
        assertEquals(currentIndexWriterConfig.getCodec().getName(), codecService.codec(codecName).getName());
        if (randomBoolean()) {
            engine.config().setEnableGcDeletes(false);
        }
        replicaTranslogDir = createTempDir("translog-replica");
        replicaEngine = createEngine(storeReplica, replicaTranslogDir);
        currentIndexWriterConfig = replicaEngine.getCurrentIndexWriterConfig();

        assertEquals(replicaEngine.config().getCodec().getName(), codecService.codec(codecName).getName());
        assertEquals(currentIndexWriterConfig.getCodec().getName(), codecService.codec(codecName).getName());
        if (randomBoolean()) {
            engine.config().setEnableGcDeletes(false);
        }
    }

    @Override
    @After
    public void tearDown() throws Exception {
        super.tearDown();
        IOUtils.close(
                replicaEngine, storeReplica,
                engine, store);
        terminate(threadPool);
    }


    private Document testDocumentWithTextField() {
        Document document = testDocument();
        document.add(new TextField("value", "test", Field.Store.YES));
        return document;
    }

    private Document testDocument() {
        return new Document();
    }


    private ParsedDocument testParsedDocument(String uid, String id, String type, String routing, long timestamp, long ttl, Document document, BytesReference source, Mapping mappingUpdate) {
        Field uidField = new Field("_uid", uid, UidFieldMapper.Defaults.FIELD_TYPE);
        Field versionField = new NumericDocValuesField("_version", 0);
        document.add(uidField);
        document.add(versionField);
        return new ParsedDocument(uidField, versionField, id, type, routing, timestamp, ttl, Arrays.asList(document), source, mappingUpdate);
    }

    protected Store createStore() throws IOException {
        return createStore(newDirectory());
    }

    protected Store createStore(final Directory directory) throws IOException {
        final DirectoryService directoryService = new DirectoryService(shardId, INDEX_SETTINGS) {
            @Override
            public Directory newDirectory() throws IOException {
                return directory;
            }

            @Override
            public long throttleTimeInNanos() {
                return 0;
            }
        };
        return new Store(shardId, INDEX_SETTINGS, directoryService, new DummyShardLock(shardId));
    }

    protected Translog createTranslog() throws IOException {
        return createTranslog(primaryTranslogDir);
    }

    protected Translog createTranslog(Path translogPath) throws IOException {
        TranslogConfig translogConfig = new TranslogConfig(shardId, translogPath, INDEX_SETTINGS, Translog.Durabilty.REQUEST, BigArrays.NON_RECYCLING_INSTANCE, threadPool);
        return new Translog(translogConfig);
    }

    protected SnapshotDeletionPolicy createSnapshotDeletionPolicy() {
        return new SnapshotDeletionPolicy(new KeepOnlyLastCommitDeletionPolicy());
    }

    protected InternalEngine createEngine(Store store, Path translogPath) {
        return createEngine(defaultSettings, store, translogPath, new MergeSchedulerConfig(defaultSettings), newMergePolicy());
    }

    protected InternalEngine createEngine(IndexSettings indexSettings, Store store, Path translogPath, MergeSchedulerConfig mergeSchedulerConfig, MergePolicy mergePolicy) {
        return new InternalEngine(config(indexSettings, store, translogPath, mergeSchedulerConfig, mergePolicy), false);
    }

    public EngineConfig config(IndexSettings indexSettings, Store store, Path translogPath, MergeSchedulerConfig mergeSchedulerConfig, MergePolicy mergePolicy) {
        IndexWriterConfig iwc = newIndexWriterConfig();
        TranslogConfig translogConfig = new TranslogConfig(shardId, translogPath, indexSettings, Translog.Durabilty.REQUEST, BigArrays.NON_RECYCLING_INSTANCE, threadPool);

        EngineConfig config = new EngineConfig(shardId, threadPool, new ShardIndexingService(shardId, INDEX_SETTINGS), indexSettings
                , null, store, createSnapshotDeletionPolicy(), mergePolicy, mergeSchedulerConfig,
                iwc.getAnalyzer(), iwc.getSimilarity(), new CodecService(null, logger), new Engine.EventListener() {
            @Override
            public void onFailedEngine(String reason, @Nullable Throwable t) {
                // we don't need to notify anybody in this test
            }
        }, new TranslogHandler(shardId.index().getName(), logger), IndexSearcher.getDefaultQueryCache(), IndexSearcher.getDefaultQueryCachingPolicy(), translogConfig, TimeValue.timeValueMinutes(5));
        try {
            config.setCreate(Lucene.indexExists(store.directory()) == false);
        } catch (IOException e) {
            throw new ElasticsearchException("can't find index?", e);
        }
        return config;
    }

    protected static final BytesReference B_1 = new BytesArray(new byte[]{1});
    protected static final BytesReference B_2 = new BytesArray(new byte[]{2});
    protected static final BytesReference B_3 = new BytesArray(new byte[]{3});

    public void testSegments() throws Exception {
        try (Store store = createStore();
             Engine engine = createEngine(defaultSettings, store, createTempDir(), new MergeSchedulerConfig(defaultSettings), NoMergePolicy.INSTANCE)) {
            List<Segment> segments = engine.segments(false);
            assertThat(segments.isEmpty(), equalTo(true));
            assertThat(engine.segmentsStats().getCount(), equalTo(0l));
            assertThat(engine.segmentsStats().getMemoryInBytes(), equalTo(0l));
            final boolean defaultCompound = defaultSettings.getSettings().getAsBoolean(EngineConfig.INDEX_COMPOUND_ON_FLUSH, true);

            // create a doc and refresh
            ParsedDocument doc = testParsedDocument("1", "1", "test", null, -1, -1, testDocumentWithTextField(), B_1, null);
            engine.index(new Engine.Index(newUid("1"), doc));

            ParsedDocument doc2 = testParsedDocument("2", "2", "test", null, -1, -1, testDocumentWithTextField(), B_2, null);
            engine.index(new Engine.Index(newUid("2"), doc2));
            engine.refresh("test");

            segments = engine.segments(false);
            assertThat(segments.size(), equalTo(1));
            SegmentsStats stats = engine.segmentsStats();
            assertThat(stats.getCount(), equalTo(1l));
            assertThat(stats.getTermsMemoryInBytes(), greaterThan(0l));
            assertThat(stats.getStoredFieldsMemoryInBytes(), greaterThan(0l));
            assertThat(stats.getTermVectorsMemoryInBytes(), equalTo(0l));
            assertThat(stats.getNormsMemoryInBytes(), greaterThan(0l));
            assertThat(stats.getDocValuesMemoryInBytes(), greaterThan(0l));
            assertThat(segments.get(0).isCommitted(), equalTo(false));
            assertThat(segments.get(0).isSearch(), equalTo(true));
            assertThat(segments.get(0).getNumDocs(), equalTo(2));
            assertThat(segments.get(0).getDeletedDocs(), equalTo(0));
            assertThat(segments.get(0).isCompound(), equalTo(defaultCompound));
            assertThat(segments.get(0).ramTree, nullValue());

            engine.flush();

            segments = engine.segments(false);
            assertThat(segments.size(), equalTo(1));
            assertThat(engine.segmentsStats().getCount(), equalTo(1l));
            assertThat(segments.get(0).isCommitted(), equalTo(true));
            assertThat(segments.get(0).isSearch(), equalTo(true));
            assertThat(segments.get(0).getNumDocs(), equalTo(2));
            assertThat(segments.get(0).getDeletedDocs(), equalTo(0));
            assertThat(segments.get(0).isCompound(), equalTo(defaultCompound));

            engine.config().setCompoundOnFlush(false);
            engine.onSettingsChanged();

            ParsedDocument doc3 = testParsedDocument("3", "3", "test", null, -1, -1, testDocumentWithTextField(), B_3, null);
            engine.index(new Engine.Index(newUid("3"), doc3));
            engine.refresh("test");

            segments = engine.segments(false);
            assertThat(segments.size(), equalTo(2));
            assertThat(engine.segmentsStats().getCount(), equalTo(2l));
            assertThat(engine.segmentsStats().getTermsMemoryInBytes(), greaterThan(stats.getTermsMemoryInBytes()));
            assertThat(engine.segmentsStats().getStoredFieldsMemoryInBytes(), greaterThan(stats.getStoredFieldsMemoryInBytes()));
            assertThat(engine.segmentsStats().getTermVectorsMemoryInBytes(), equalTo(0l));
            assertThat(engine.segmentsStats().getNormsMemoryInBytes(), greaterThan(stats.getNormsMemoryInBytes()));
            assertThat(engine.segmentsStats().getDocValuesMemoryInBytes(), greaterThan(stats.getDocValuesMemoryInBytes()));
            assertThat(segments.get(0).getGeneration() < segments.get(1).getGeneration(), equalTo(true));
            assertThat(segments.get(0).isCommitted(), equalTo(true));
            assertThat(segments.get(0).isSearch(), equalTo(true));
            assertThat(segments.get(0).getNumDocs(), equalTo(2));
            assertThat(segments.get(0).getDeletedDocs(), equalTo(0));
            assertThat(segments.get(0).isCompound(), equalTo(defaultCompound));


            assertThat(segments.get(1).isCommitted(), equalTo(false));
            assertThat(segments.get(1).isSearch(), equalTo(true));
            assertThat(segments.get(1).getNumDocs(), equalTo(1));
            assertThat(segments.get(1).getDeletedDocs(), equalTo(0));
            assertThat(segments.get(1).isCompound(), equalTo(false));


            engine.delete(new Engine.Delete("test", "1", newUid("1")));
            engine.refresh("test");

            segments = engine.segments(false);
            assertThat(segments.size(), equalTo(2));
            assertThat(engine.segmentsStats().getCount(), equalTo(2l));
            assertThat(segments.get(0).getGeneration() < segments.get(1).getGeneration(), equalTo(true));
            assertThat(segments.get(0).isCommitted(), equalTo(true));
            assertThat(segments.get(0).isSearch(), equalTo(true));
            assertThat(segments.get(0).getNumDocs(), equalTo(1));
            assertThat(segments.get(0).getDeletedDocs(), equalTo(1));
            assertThat(segments.get(0).isCompound(), equalTo(defaultCompound));

            assertThat(segments.get(1).isCommitted(), equalTo(false));
            assertThat(segments.get(1).isSearch(), equalTo(true));
            assertThat(segments.get(1).getNumDocs(), equalTo(1));
            assertThat(segments.get(1).getDeletedDocs(), equalTo(0));
            assertThat(segments.get(1).isCompound(), equalTo(false));

            engine.config().setCompoundOnFlush(true);
            engine.onSettingsChanged();
            ParsedDocument doc4 = testParsedDocument("4", "4", "test", null, -1, -1, testDocumentWithTextField(), B_3, null);
            engine.index(new Engine.Index(newUid("4"), doc4));
            engine.refresh("test");

            segments = engine.segments(false);
            assertThat(segments.size(), equalTo(3));
            assertThat(engine.segmentsStats().getCount(), equalTo(3l));
            assertThat(segments.get(0).getGeneration() < segments.get(1).getGeneration(), equalTo(true));
            assertThat(segments.get(0).isCommitted(), equalTo(true));
            assertThat(segments.get(0).isSearch(), equalTo(true));
            assertThat(segments.get(0).getNumDocs(), equalTo(1));
            assertThat(segments.get(0).getDeletedDocs(), equalTo(1));
            assertThat(segments.get(0).isCompound(), equalTo(defaultCompound));

            assertThat(segments.get(1).isCommitted(), equalTo(false));
            assertThat(segments.get(1).isSearch(), equalTo(true));
            assertThat(segments.get(1).getNumDocs(), equalTo(1));
            assertThat(segments.get(1).getDeletedDocs(), equalTo(0));
            assertThat(segments.get(1).isCompound(), equalTo(false));

            assertThat(segments.get(2).isCommitted(), equalTo(false));
            assertThat(segments.get(2).isSearch(), equalTo(true));
            assertThat(segments.get(2).getNumDocs(), equalTo(1));
            assertThat(segments.get(2).getDeletedDocs(), equalTo(0));
            assertThat(segments.get(2).isCompound(), equalTo(true));
        }
    }

    public void testVerboseSegments() throws Exception {
        try (Store store = createStore();
             Engine engine = createEngine(defaultSettings, store, createTempDir(), new MergeSchedulerConfig(defaultSettings), NoMergePolicy.INSTANCE)) {
            List<Segment> segments = engine.segments(true);
            assertThat(segments.isEmpty(), equalTo(true));

            ParsedDocument doc = testParsedDocument("1", "1", "test", null, -1, -1, testDocumentWithTextField(), B_1, null);
            engine.index(new Engine.Index(newUid("1"), doc));
            engine.refresh("test");

            segments = engine.segments(true);
            assertThat(segments.size(), equalTo(1));
            assertThat(segments.get(0).ramTree, notNullValue());

            ParsedDocument doc2 = testParsedDocument("2", "2", "test", null, -1, -1, testDocumentWithTextField(), B_2, null);
            engine.index(new Engine.Index(newUid("2"), doc2));
            engine.refresh("test");
            ParsedDocument doc3 = testParsedDocument("3", "3", "test", null, -1, -1, testDocumentWithTextField(), B_3, null);
            engine.index(new Engine.Index(newUid("3"), doc3));
            engine.refresh("test");

            segments = engine.segments(true);
            assertThat(segments.size(), equalTo(3));
            assertThat(segments.get(0).ramTree, notNullValue());
            assertThat(segments.get(1).ramTree, notNullValue());
            assertThat(segments.get(2).ramTree, notNullValue());
        }
    }

    public void testSegmentsWithMergeFlag() throws Exception {
        try (Store store = createStore();
            Engine engine = createEngine(defaultSettings, store, createTempDir(), new MergeSchedulerConfig(defaultSettings), new TieredMergePolicy())) {
            ParsedDocument doc = testParsedDocument("1", "1", "test", null, -1, -1, testDocument(), B_1, null);
            Engine.Index index = new Engine.Index(newUid("1"), doc);
            engine.index(index);
            engine.flush();
            assertThat(engine.segments(false).size(), equalTo(1));
            index = new Engine.Index(newUid("2"), doc);
            engine.index(index);
            engine.flush();
            List<Segment> segments = engine.segments(false);
            assertThat(segments.size(), equalTo(2));
            for (Segment segment : segments) {
                assertThat(segment.getMergeId(), nullValue());
            }
            index = new Engine.Index(newUid("3"), doc);
            engine.index(index);
            engine.flush();
            segments = engine.segments(false);
            assertThat(segments.size(), equalTo(3));
            for (Segment segment : segments) {
                assertThat(segment.getMergeId(), nullValue());
            }

            index = new Engine.Index(newUid("4"), doc);
            engine.index(index);
            engine.flush();
            final long gen1 = store.readLastCommittedSegmentsInfo().getGeneration();
            // now, optimize and wait for merges, see that we have no merge flag
            engine.forceMerge(true);

            for (Segment segment : engine.segments(false)) {
                assertThat(segment.getMergeId(), nullValue());
            }
            // we could have multiple underlying merges, so the generation may increase more than once
            assertTrue(store.readLastCommittedSegmentsInfo().getGeneration() > gen1);

            final boolean flush = randomBoolean();
            final long gen2 = store.readLastCommittedSegmentsInfo().getGeneration();
            engine.forceMerge(flush);
            for (Segment segment : engine.segments(false)) {
                assertThat(segment.getMergeId(), nullValue());
            }

            if (flush) {
                // we should have had just 1 merge, so last generation should be exact
                assertEquals(gen2 + 1, store.readLastCommittedSegmentsInfo().getLastGeneration());
            }
        }
    }

    public void testCommitStats() {
        Document document = testDocumentWithTextField();
        document.add(new Field(SourceFieldMapper.NAME, B_1.toBytes(), SourceFieldMapper.Defaults.FIELD_TYPE));
        ParsedDocument doc = testParsedDocument("1", "1", "test", null, -1, -1, document, B_1, null);
        engine.index(new Engine.Index(newUid("1"), doc));

        CommitStats stats1 = engine.commitStats();
        assertThat(stats1.getGeneration(), greaterThan(0l));
        assertThat(stats1.getId(), notNullValue());
        assertThat(stats1.getUserData(), hasKey(Translog.TRANSLOG_GENERATION_KEY));

        engine.flush(true, true);
        CommitStats stats2 = engine.commitStats();
        assertThat(stats2.getGeneration(), greaterThan(stats1.getGeneration()));
        assertThat(stats2.getId(), notNullValue());
        assertThat(stats2.getId(), not(equalTo(stats1.getId())));
        assertThat(stats2.getUserData(), hasKey(Translog.TRANSLOG_GENERATION_KEY));
        assertThat(stats2.getUserData(), hasKey(Translog.TRANSLOG_UUID_KEY));
        assertThat(stats2.getUserData().get(Translog.TRANSLOG_GENERATION_KEY), not(equalTo(stats1.getUserData().get(Translog.TRANSLOG_GENERATION_KEY))));
        assertThat(stats2.getUserData().get(Translog.TRANSLOG_UUID_KEY), equalTo(stats1.getUserData().get(Translog.TRANSLOG_UUID_KEY)));
    }

    public void testIndexSearcherWrapper() throws Exception {
        final AtomicInteger counter = new AtomicInteger();
        IndexSearcherWrapper wrapper = new IndexSearcherWrapper() {

            @Override
            public DirectoryReader wrap(DirectoryReader reader) {
                counter.incrementAndGet();
                return reader;
            }

            @Override
            public IndexSearcher wrap(IndexSearcher searcher) throws EngineException {
                counter.incrementAndGet();
                return searcher;
            }
        };
        Store store = createStore();
        Path translog = createTempDir("translog-test");
        InternalEngine engine = createEngine(store, translog);
        engine.close();

        engine = new InternalEngine(engine.config(), false);
        Engine.Searcher searcher = wrapper.wrap(engine.acquireSearcher("test"));
        assertThat(counter.get(), equalTo(2));
        searcher.close();
        IOUtils.close(store, engine);
    }

    public void testConcurrentGetAndFlush() throws Exception {
        ParsedDocument doc = testParsedDocument("1", "1", "test", null, -1, -1, testDocumentWithTextField(), B_1, null);
        engine.index(new Engine.Index(newUid("1"), doc));

        final AtomicReference<Engine.GetResult> latestGetResult = new AtomicReference<>();
        latestGetResult.set(engine.get(new Engine.Get(true, newUid("1"))));
        final AtomicBoolean flushFinished = new AtomicBoolean(false);
        final CyclicBarrier barrier = new CyclicBarrier(2);
        Thread getThread = new Thread() {
            @Override
            public void run() {
                try {
                    barrier.await();
                } catch (InterruptedException | BrokenBarrierException e) {
                    throw new RuntimeException(e);
                }
                while (flushFinished.get() == false) {
                    Engine.GetResult previousGetResult = latestGetResult.get();
                    if (previousGetResult != null) {
                        previousGetResult.release();
                    }
                    latestGetResult.set(engine.get(new Engine.Get(true, newUid("1"))));
                    if (latestGetResult.get().exists() == false) {
                        break;
                    }
                }
            }
        };
        getThread.start();
        barrier.await();
        engine.flush();
        flushFinished.set(true);
        getThread.join();
        assertTrue(latestGetResult.get().exists());
        latestGetResult.get().release();
    }

    public void testSimpleOperations() throws Exception {
        Engine.Searcher searchResult = engine.acquireSearcher("test");
        MatcherAssert.assertThat(searchResult, EngineSearcherTotalHitsMatcher.engineSearcherTotalHits(0));
        searchResult.close();

        // create a document
        Document document = testDocumentWithTextField();
        document.add(new Field(SourceFieldMapper.NAME, B_1.toBytes(), SourceFieldMapper.Defaults.FIELD_TYPE));
        ParsedDocument doc = testParsedDocument("1", "1", "test", null, -1, -1, document, B_1, null);
        engine.index(new Engine.Index(newUid("1"), doc));

        // its not there...
        searchResult = engine.acquireSearcher("test");
        MatcherAssert.assertThat(searchResult, EngineSearcherTotalHitsMatcher.engineSearcherTotalHits(0));
        MatcherAssert.assertThat(searchResult, EngineSearcherTotalHitsMatcher.engineSearcherTotalHits(new TermQuery(new Term("value", "test")), 0));
        searchResult.close();

        // but, we can still get it (in realtime)
        Engine.GetResult getResult = engine.get(new Engine.Get(true, newUid("1")));
        assertThat(getResult.exists(), equalTo(true));
        assertThat(getResult.source().source.toBytesArray(), equalTo(B_1.toBytesArray()));
        assertThat(getResult.docIdAndVersion(), nullValue());
        getResult.release();

        // but, not there non realtime
        getResult = engine.get(new Engine.Get(false, newUid("1")));
        assertThat(getResult.exists(), equalTo(false));
        getResult.release();
        // refresh and it should be there
        engine.refresh("test");

        // now its there...
        searchResult = engine.acquireSearcher("test");
        MatcherAssert.assertThat(searchResult, EngineSearcherTotalHitsMatcher.engineSearcherTotalHits(1));
        MatcherAssert.assertThat(searchResult, EngineSearcherTotalHitsMatcher.engineSearcherTotalHits(new TermQuery(new Term("value", "test")), 1));
        searchResult.close();

        // also in non realtime
        getResult = engine.get(new Engine.Get(false, newUid("1")));
        assertThat(getResult.exists(), equalTo(true));
        assertThat(getResult.docIdAndVersion(), notNullValue());
        getResult.release();

        // now do an update
        document = testDocument();
        document.add(new TextField("value", "test1", Field.Store.YES));
        document.add(new Field(SourceFieldMapper.NAME, B_2.toBytes(), SourceFieldMapper.Defaults.FIELD_TYPE));
        doc = testParsedDocument("1", "1", "test", null, -1, -1, document, B_2, null);
        engine.index(new Engine.Index(newUid("1"), doc));

        // its not updated yet...
        searchResult = engine.acquireSearcher("test");
        MatcherAssert.assertThat(searchResult, EngineSearcherTotalHitsMatcher.engineSearcherTotalHits(1));
        MatcherAssert.assertThat(searchResult, EngineSearcherTotalHitsMatcher.engineSearcherTotalHits(new TermQuery(new Term("value", "test")), 1));
        MatcherAssert.assertThat(searchResult, EngineSearcherTotalHitsMatcher.engineSearcherTotalHits(new TermQuery(new Term("value", "test1")), 0));
        searchResult.close();

        // but, we can still get it (in realtime)
        getResult = engine.get(new Engine.Get(true, newUid("1")));
        assertThat(getResult.exists(), equalTo(true));
        assertThat(getResult.source().source.toBytesArray(), equalTo(B_2.toBytesArray()));
        assertThat(getResult.docIdAndVersion(), nullValue());
        getResult.release();

        // refresh and it should be updated
        engine.refresh("test");

        searchResult = engine.acquireSearcher("test");
        MatcherAssert.assertThat(searchResult, EngineSearcherTotalHitsMatcher.engineSearcherTotalHits(1));
        MatcherAssert.assertThat(searchResult, EngineSearcherTotalHitsMatcher.engineSearcherTotalHits(new TermQuery(new Term("value", "test")), 0));
        MatcherAssert.assertThat(searchResult, EngineSearcherTotalHitsMatcher.engineSearcherTotalHits(new TermQuery(new Term("value", "test1")), 1));
        searchResult.close();

        // now delete
        engine.delete(new Engine.Delete("test", "1", newUid("1")));

        // its not deleted yet
        searchResult = engine.acquireSearcher("test");
        MatcherAssert.assertThat(searchResult, EngineSearcherTotalHitsMatcher.engineSearcherTotalHits(1));
        MatcherAssert.assertThat(searchResult, EngineSearcherTotalHitsMatcher.engineSearcherTotalHits(new TermQuery(new Term("value", "test")), 0));
        MatcherAssert.assertThat(searchResult, EngineSearcherTotalHitsMatcher.engineSearcherTotalHits(new TermQuery(new Term("value", "test1")), 1));
        searchResult.close();

        // but, get should not see it (in realtime)
        getResult = engine.get(new Engine.Get(true, newUid("1")));
        assertThat(getResult.exists(), equalTo(false));
        getResult.release();

        // refresh and it should be deleted
        engine.refresh("test");

        searchResult = engine.acquireSearcher("test");
        MatcherAssert.assertThat(searchResult, EngineSearcherTotalHitsMatcher.engineSearcherTotalHits(0));
        MatcherAssert.assertThat(searchResult, EngineSearcherTotalHitsMatcher.engineSearcherTotalHits(new TermQuery(new Term("value", "test")), 0));
        MatcherAssert.assertThat(searchResult, EngineSearcherTotalHitsMatcher.engineSearcherTotalHits(new TermQuery(new Term("value", "test1")), 0));
        searchResult.close();

        // add it back
        document = testDocumentWithTextField();
        document.add(new Field(SourceFieldMapper.NAME, B_1.toBytes(), SourceFieldMapper.Defaults.FIELD_TYPE));
        doc = testParsedDocument("1", "1", "test", null, -1, -1, document, B_1, null);
        engine.index(new Engine.Index(newUid("1"), doc, Versions.MATCH_DELETED));

        // its not there...
        searchResult = engine.acquireSearcher("test");
        MatcherAssert.assertThat(searchResult, EngineSearcherTotalHitsMatcher.engineSearcherTotalHits(0));
        MatcherAssert.assertThat(searchResult, EngineSearcherTotalHitsMatcher.engineSearcherTotalHits(new TermQuery(new Term("value", "test")), 0));
        MatcherAssert.assertThat(searchResult, EngineSearcherTotalHitsMatcher.engineSearcherTotalHits(new TermQuery(new Term("value", "test1")), 0));
        searchResult.close();

        // refresh and it should be there
        engine.refresh("test");

        // now its there...
        searchResult = engine.acquireSearcher("test");
        MatcherAssert.assertThat(searchResult, EngineSearcherTotalHitsMatcher.engineSearcherTotalHits(1));
        MatcherAssert.assertThat(searchResult, EngineSearcherTotalHitsMatcher.engineSearcherTotalHits(new TermQuery(new Term("value", "test")), 1));
        MatcherAssert.assertThat(searchResult, EngineSearcherTotalHitsMatcher.engineSearcherTotalHits(new TermQuery(new Term("value", "test1")), 0));
        searchResult.close();

        // now flush
        engine.flush();

        // and, verify get (in real time)
        getResult = engine.get(new Engine.Get(true, newUid("1")));
        assertThat(getResult.exists(), equalTo(true));
        assertThat(getResult.source(), nullValue());
        assertThat(getResult.docIdAndVersion(), notNullValue());
        getResult.release();

        // make sure we can still work with the engine
        // now do an update
        document = testDocument();
        document.add(new TextField("value", "test1", Field.Store.YES));
        doc = testParsedDocument("1", "1", "test", null, -1, -1, document, B_1, null);
        engine.index(new Engine.Index(newUid("1"), doc));

        // its not updated yet...
        searchResult = engine.acquireSearcher("test");
        MatcherAssert.assertThat(searchResult, EngineSearcherTotalHitsMatcher.engineSearcherTotalHits(1));
        MatcherAssert.assertThat(searchResult, EngineSearcherTotalHitsMatcher.engineSearcherTotalHits(new TermQuery(new Term("value", "test")), 1));
        MatcherAssert.assertThat(searchResult, EngineSearcherTotalHitsMatcher.engineSearcherTotalHits(new TermQuery(new Term("value", "test1")), 0));
        searchResult.close();

        // refresh and it should be updated
        engine.refresh("test");

        searchResult = engine.acquireSearcher("test");
        MatcherAssert.assertThat(searchResult, EngineSearcherTotalHitsMatcher.engineSearcherTotalHits(1));
        MatcherAssert.assertThat(searchResult, EngineSearcherTotalHitsMatcher.engineSearcherTotalHits(new TermQuery(new Term("value", "test")), 0));
        MatcherAssert.assertThat(searchResult, EngineSearcherTotalHitsMatcher.engineSearcherTotalHits(new TermQuery(new Term("value", "test1")), 1));
        searchResult.close();
    }

    public void testSearchResultRelease() throws Exception {
        Engine.Searcher searchResult = engine.acquireSearcher("test");
        MatcherAssert.assertThat(searchResult, EngineSearcherTotalHitsMatcher.engineSearcherTotalHits(0));
        searchResult.close();

        // create a document
        ParsedDocument doc = testParsedDocument("1", "1", "test", null, -1, -1, testDocumentWithTextField(), B_1, null);
        engine.index(new Engine.Index(newUid("1"), doc));

        // its not there...
        searchResult = engine.acquireSearcher("test");
        MatcherAssert.assertThat(searchResult, EngineSearcherTotalHitsMatcher.engineSearcherTotalHits(0));
        MatcherAssert.assertThat(searchResult, EngineSearcherTotalHitsMatcher.engineSearcherTotalHits(new TermQuery(new Term("value", "test")), 0));
        searchResult.close();

        // refresh and it should be there
        engine.refresh("test");

        // now its there...
        searchResult = engine.acquireSearcher("test");
        MatcherAssert.assertThat(searchResult, EngineSearcherTotalHitsMatcher.engineSearcherTotalHits(1));
        MatcherAssert.assertThat(searchResult, EngineSearcherTotalHitsMatcher.engineSearcherTotalHits(new TermQuery(new Term("value", "test")), 1));
        // don't release the search result yet...

        // delete, refresh and do a new search, it should not be there
        engine.delete(new Engine.Delete("test", "1", newUid("1")));
        engine.refresh("test");
        Engine.Searcher updateSearchResult = engine.acquireSearcher("test");
        MatcherAssert.assertThat(updateSearchResult, EngineSearcherTotalHitsMatcher.engineSearcherTotalHits(0));
        updateSearchResult.close();

        // the non release search result should not see the deleted yet...
        MatcherAssert.assertThat(searchResult, EngineSearcherTotalHitsMatcher.engineSearcherTotalHits(1));
        MatcherAssert.assertThat(searchResult, EngineSearcherTotalHitsMatcher.engineSearcherTotalHits(new TermQuery(new Term("value", "test")), 1));
        searchResult.close();
    }

    public void testSyncedFlush() throws IOException {
        try (Store store = createStore();
            Engine engine = new InternalEngine(config(defaultSettings, store, createTempDir(), new MergeSchedulerConfig(defaultSettings),
                     new LogByteSizeMergePolicy()), false)) {
            final String syncId = randomUnicodeOfCodepointLengthBetween(10, 20);
            ParsedDocument doc = testParsedDocument("1", "1", "test", null, -1, -1, testDocumentWithTextField(), B_1, null);
            engine.index(new Engine.Index(newUid("1"), doc));
            Engine.CommitId commitID = engine.flush();
            assertThat(commitID, equalTo(new Engine.CommitId(store.readLastCommittedSegmentsInfo().getId())));
            byte[] wrongBytes = Base64.decode(commitID.toString());
            wrongBytes[0] = (byte) ~wrongBytes[0];
            Engine.CommitId wrongId = new Engine.CommitId(wrongBytes);
            assertEquals("should fail to sync flush with wrong id (but no docs)", engine.syncFlush(syncId + "1", wrongId),
                    Engine.SyncedFlushResult.COMMIT_MISMATCH);
            engine.index(new Engine.Index(newUid("2"), doc));
            assertEquals("should fail to sync flush with right id but pending doc", engine.syncFlush(syncId + "2", commitID),
                    Engine.SyncedFlushResult.PENDING_OPERATIONS);
            commitID = engine.flush();
            assertEquals("should succeed to flush commit with right id and no pending doc", engine.syncFlush(syncId, commitID),
                    Engine.SyncedFlushResult.SUCCESS);
            assertEquals(store.readLastCommittedSegmentsInfo().getUserData().get(Engine.SYNC_COMMIT_ID), syncId);
            assertEquals(engine.getLastCommittedSegmentInfos().getUserData().get(Engine.SYNC_COMMIT_ID), syncId);
        }
    }

    public void testRenewSyncFlush() throws Exception {
        final int iters = randomIntBetween(2, 5); // run this a couple of times to get some coverage
        for (int i = 0; i < iters; i++) {
            try (Store store = createStore();
                 InternalEngine engine = new InternalEngine(config(defaultSettings, store, createTempDir(), new MergeSchedulerConfig(defaultSettings),
                         new LogDocMergePolicy()), false)) {
                final String syncId = randomUnicodeOfCodepointLengthBetween(10, 20);
                ParsedDocument doc = testParsedDocument("1", "1", "test", null, -1, -1, testDocumentWithTextField(), B_1, null);
                Engine.Index doc1 = new Engine.Index(newUid("1"), doc);
                engine.index(doc1);
                assertEquals(engine.getLastWriteNanos(), doc1.startTime());
                engine.flush();
                Engine.Index doc2 = new Engine.Index(newUid("2"), doc);
                engine.index(doc2);
                assertEquals(engine.getLastWriteNanos(), doc2.startTime());
                engine.flush();
                final boolean forceMergeFlushes = randomBoolean();
                if (forceMergeFlushes) {
                    engine.index(new Engine.Index(newUid("3"), doc, Versions.MATCH_ANY, VersionType.INTERNAL, Engine.Operation.Origin.PRIMARY, System.nanoTime() - engine.engineConfig.getFlushMergesAfter().nanos()));
                } else {
                    engine.index(new Engine.Index(newUid("3"), doc));
                }
                Engine.CommitId commitID = engine.flush();
                assertEquals("should succeed to flush commit with right id and no pending doc", engine.syncFlush(syncId, commitID),
                        Engine.SyncedFlushResult.SUCCESS);
                assertEquals(3, engine.segments(false).size());

                engine.forceMerge(false, 1, false, false, false);
                if (forceMergeFlushes == false) {
                    engine.refresh("make all segments visible");
                    assertEquals(4, engine.segments(false).size());
                    assertEquals(store.readLastCommittedSegmentsInfo().getUserData().get(Engine.SYNC_COMMIT_ID), syncId);
                    assertEquals(engine.getLastCommittedSegmentInfos().getUserData().get(Engine.SYNC_COMMIT_ID), syncId);
                    assertTrue(engine.tryRenewSyncCommit());
                    assertEquals(1, engine.segments(false).size());
                } else {
                    assertBusy(() -> assertEquals(1, engine.segments(false).size()));
                }
                assertEquals(store.readLastCommittedSegmentsInfo().getUserData().get(Engine.SYNC_COMMIT_ID), syncId);
                assertEquals(engine.getLastCommittedSegmentInfos().getUserData().get(Engine.SYNC_COMMIT_ID), syncId);

                if (randomBoolean()) {
                    Engine.Index doc4 = new Engine.Index(newUid("4"), doc);
                    engine.index(doc4);
                    assertEquals(engine.getLastWriteNanos(), doc4.startTime());
                } else {
                    Engine.Delete delete = new Engine.Delete(doc1.type(), doc1.id(), doc1.uid());
                    engine.delete(delete);
                    assertEquals(engine.getLastWriteNanos(), delete.startTime());
                }
                assertFalse(engine.tryRenewSyncCommit());
                engine.flush();
                assertNull(store.readLastCommittedSegmentsInfo().getUserData().get(Engine.SYNC_COMMIT_ID));
                assertNull(engine.getLastCommittedSegmentInfos().getUserData().get(Engine.SYNC_COMMIT_ID));
            }
        }
    }

    public void testSycnedFlushSurvivesEngineRestart() throws IOException {
        final String syncId = randomUnicodeOfCodepointLengthBetween(10, 20);
        ParsedDocument doc = testParsedDocument("1", "1", "test", null, -1, -1, testDocumentWithTextField(), B_1, null);
        engine.index(new Engine.Index(newUid("1"), doc));
        final Engine.CommitId commitID = engine.flush();
        assertEquals("should succeed to flush commit with right id and no pending doc", engine.syncFlush(syncId, commitID),
                Engine.SyncedFlushResult.SUCCESS);
        assertEquals(store.readLastCommittedSegmentsInfo().getUserData().get(Engine.SYNC_COMMIT_ID), syncId);
        assertEquals(engine.getLastCommittedSegmentInfos().getUserData().get(Engine.SYNC_COMMIT_ID), syncId);
        EngineConfig config = engine.config();
        if (randomBoolean()) {
            engine.close();
        } else {
            engine.flushAndClose();
        }
        engine = new InternalEngine(config, randomBoolean());
        assertEquals(engine.getLastCommittedSegmentInfos().getUserData().get(Engine.SYNC_COMMIT_ID), syncId);
    }

    public void testSycnedFlushVanishesOnReplay() throws IOException {
        final String syncId = randomUnicodeOfCodepointLengthBetween(10, 20);
        ParsedDocument doc = testParsedDocument("1", "1", "test", null, -1, -1, testDocumentWithTextField(), B_1, null);
        engine.index(new Engine.Index(newUid("1"), doc));
        final Engine.CommitId commitID = engine.flush();
        assertEquals("should succeed to flush commit with right id and no pending doc", engine.syncFlush(syncId, commitID),
                Engine.SyncedFlushResult.SUCCESS);
        assertEquals(store.readLastCommittedSegmentsInfo().getUserData().get(Engine.SYNC_COMMIT_ID), syncId);
        assertEquals(engine.getLastCommittedSegmentInfos().getUserData().get(Engine.SYNC_COMMIT_ID), syncId);
        doc = testParsedDocument("2", "2", "test", null, -1, -1, testDocumentWithTextField(), new BytesArray("{}"), null);
        engine.index(new Engine.Index(newUid("2"), doc));
        EngineConfig config = engine.config();
        engine.close();
        final MockDirectoryWrapper directory = DirectoryUtils.getLeaf(store.directory(), MockDirectoryWrapper.class);
        if (directory != null) {
            // since we rollback the IW we are writing the same segment files again after starting IW but MDW prevents
            // this so we have to disable the check explicitly
            directory.setPreventDoubleWrite(false);
        }
        config.setCreate(false);
        engine = new InternalEngine(config, false);
        assertNull("Sync ID must be gone since we have a document to replay", engine.getLastCommittedSegmentInfos().getUserData().get(Engine.SYNC_COMMIT_ID));
    }

    public void testVersioningNewCreate() {
        ParsedDocument doc = testParsedDocument("1", "1", "test", null, -1, -1, testDocument(), B_1, null);
        Engine.Index create = new Engine.Index(newUid("1"), doc, Versions.MATCH_DELETED);
        engine.index(create);
        assertThat(create.version(), equalTo(1l));

        create = new Engine.Index(newUid("1"), doc, create.version(), create.versionType().versionTypeForReplicationAndRecovery(), REPLICA, 0);
        replicaEngine.index(create);
        assertThat(create.version(), equalTo(1l));
    }

    public void testVersioningNewIndex() {
        ParsedDocument doc = testParsedDocument("1", "1", "test", null, -1, -1, testDocument(), B_1, null);
        Engine.Index index = new Engine.Index(newUid("1"), doc);
        engine.index(index);
        assertThat(index.version(), equalTo(1l));

        index = new Engine.Index(newUid("1"), doc, index.version(), index.versionType().versionTypeForReplicationAndRecovery(), REPLICA, 0);
        replicaEngine.index(index);
        assertThat(index.version(), equalTo(1l));
    }

    public void testExternalVersioningNewIndex() {
        ParsedDocument doc = testParsedDocument("1", "1", "test", null, -1, -1, testDocument(), B_1, null);
        Engine.Index index = new Engine.Index(newUid("1"), doc, 12, VersionType.EXTERNAL, PRIMARY, 0);
        engine.index(index);
        assertThat(index.version(), equalTo(12l));

        index = new Engine.Index(newUid("1"), doc, index.version(), index.versionType().versionTypeForReplicationAndRecovery(), REPLICA, 0);
        replicaEngine.index(index);
        assertThat(index.version(), equalTo(12l));
    }

    public void testVersioningIndexConflict() {
        ParsedDocument doc = testParsedDocument("1", "1", "test", null, -1, -1, testDocument(), B_1, null);
        Engine.Index index = new Engine.Index(newUid("1"), doc);
        engine.index(index);
        assertThat(index.version(), equalTo(1l));

        index = new Engine.Index(newUid("1"), doc);
        engine.index(index);
        assertThat(index.version(), equalTo(2l));

        index = new Engine.Index(newUid("1"), doc, 1l, VersionType.INTERNAL, Engine.Operation.Origin.PRIMARY, 0);
        try {
            engine.index(index);
            fail();
        } catch (VersionConflictEngineException e) {
            // all is well
        }

        // future versions should not work as well
        index = new Engine.Index(newUid("1"), doc, 3l, VersionType.INTERNAL, PRIMARY, 0);
        try {
            engine.index(index);
            fail();
        } catch (VersionConflictEngineException e) {
            // all is well
        }
    }

    public void testExternalVersioningIndexConflict() {
        ParsedDocument doc = testParsedDocument("1", "1", "test", null, -1, -1, testDocument(), B_1, null);
        Engine.Index index = new Engine.Index(newUid("1"), doc, 12, VersionType.EXTERNAL, PRIMARY, 0);
        engine.index(index);
        assertThat(index.version(), equalTo(12l));

        index = new Engine.Index(newUid("1"), doc, 14, VersionType.EXTERNAL, PRIMARY, 0);
        engine.index(index);
        assertThat(index.version(), equalTo(14l));

        index = new Engine.Index(newUid("1"), doc, 13, VersionType.EXTERNAL, PRIMARY, 0);
        try {
            engine.index(index);
            fail();
        } catch (VersionConflictEngineException e) {
            // all is well
        }
    }

    public void testVersioningIndexConflictWithFlush() {
        ParsedDocument doc = testParsedDocument("1", "1", "test", null, -1, -1, testDocument(), B_1, null);
        Engine.Index index = new Engine.Index(newUid("1"), doc);
        engine.index(index);
        assertThat(index.version(), equalTo(1l));

        index = new Engine.Index(newUid("1"), doc);
        engine.index(index);
        assertThat(index.version(), equalTo(2l));

        engine.flush();

        index = new Engine.Index(newUid("1"), doc, 1l, VersionType.INTERNAL, PRIMARY, 0);
        try {
            engine.index(index);
            fail();
        } catch (VersionConflictEngineException e) {
            // all is well
        }

        // future versions should not work as well
        index = new Engine.Index(newUid("1"), doc, 3l, VersionType.INTERNAL, PRIMARY, 0);
        try {
            engine.index(index);
            fail();
        } catch (VersionConflictEngineException e) {
            // all is well
        }
    }

    public void testExternalVersioningIndexConflictWithFlush() {
        ParsedDocument doc = testParsedDocument("1", "1", "test", null, -1, -1, testDocument(), B_1, null);
        Engine.Index index = new Engine.Index(newUid("1"), doc, 12, VersionType.EXTERNAL, PRIMARY, 0);
        engine.index(index);
        assertThat(index.version(), equalTo(12l));

        index = new Engine.Index(newUid("1"), doc, 14, VersionType.EXTERNAL, PRIMARY, 0);
        engine.index(index);
        assertThat(index.version(), equalTo(14l));

        engine.flush();

        index = new Engine.Index(newUid("1"), doc, 13, VersionType.EXTERNAL, PRIMARY, 0);
        try {
            engine.index(index);
            fail();
        } catch (VersionConflictEngineException e) {
            // all is well
        }
    }

    public void testForceMerge() throws IOException {
        try (Store store = createStore();
            Engine engine = new InternalEngine(config(defaultSettings, store, createTempDir(), new MergeSchedulerConfig(defaultSettings),
                     new LogByteSizeMergePolicy()), false)) { // use log MP here we test some behavior in ESMP
            int numDocs = randomIntBetween(10, 100);
            for (int i = 0; i < numDocs; i++) {
                ParsedDocument doc = testParsedDocument(Integer.toString(i), Integer.toString(i), "test", null, -1, -1, testDocument(), B_1, null);
                Engine.Index index = new Engine.Index(newUid(Integer.toString(i)), doc);
                engine.index(index);
                engine.refresh("test");
            }
            try (Engine.Searcher test = engine.acquireSearcher("test")) {
                assertEquals(numDocs, test.reader().numDocs());
            }
            engine.forceMerge(true, 1, false, false, false);
            assertEquals(engine.segments(true).size(), 1);

            ParsedDocument doc = testParsedDocument(Integer.toString(0), Integer.toString(0), "test", null, -1, -1, testDocument(), B_1, null);
            Engine.Index index = new Engine.Index(newUid(Integer.toString(0)), doc);
            engine.delete(new Engine.Delete(index.type(), index.id(), index.uid()));
            engine.forceMerge(true, 10, true, false, false); //expunge deletes

            assertEquals(engine.segments(true).size(), 1);
            try (Engine.Searcher test = engine.acquireSearcher("test")) {
                assertEquals(numDocs - 1, test.reader().numDocs());
                assertEquals(engine.config().getMergePolicy().toString(), numDocs - 1, test.reader().maxDoc());
            }

            doc = testParsedDocument(Integer.toString(1), Integer.toString(1), "test", null, -1, -1, testDocument(), B_1, null);
            index = new Engine.Index(newUid(Integer.toString(1)), doc);
            engine.delete(new Engine.Delete(index.type(), index.id(), index.uid()));
            engine.forceMerge(true, 10, false, false, false); //expunge deletes

            assertEquals(engine.segments(true).size(), 1);
            try (Engine.Searcher test = engine.acquireSearcher("test")) {
                assertEquals(numDocs - 2, test.reader().numDocs());
                assertEquals(numDocs - 1, test.reader().maxDoc());
            }
        }
    }

    public void testForceMergeAndClose() throws IOException, InterruptedException {
        int numIters = randomIntBetween(2, 10);
        for (int j = 0; j < numIters; j++) {
            try (Store store = createStore()) {
                final InternalEngine engine = createEngine(store, createTempDir());
                final CountDownLatch startGun = new CountDownLatch(1);
                final CountDownLatch indexed = new CountDownLatch(1);

                Thread thread = new Thread() {
                    @Override
                    public void run() {
                        try {
                            try {
                                startGun.await();
                            } catch (InterruptedException e) {
                                throw new RuntimeException(e);
                            }
                            int i = 0;
                            while (true) {
                                int numDocs = randomIntBetween(1, 20);
                                for (int j = 0; j < numDocs; j++) {
                                    i++;
                                    ParsedDocument doc = testParsedDocument(Integer.toString(i), Integer.toString(i), "test", null, -1, -1, testDocument(), B_1, null);
                                    Engine.Index index = new Engine.Index(newUid(Integer.toString(i)), doc);
                                    engine.index(index);
                                }
                                engine.refresh("test");
                                indexed.countDown();
                                try {
                                    engine.forceMerge(randomBoolean(), 1, false, randomBoolean(), randomBoolean());
                                } catch (IOException e) {
                                    return;
                                }
                            }
                        } catch (AlreadyClosedException | EngineClosedException ex) {
                            // fine
                        }
                    }
                };

                thread.start();
                startGun.countDown();
                int someIters = randomIntBetween(1, 10);
                for (int i = 0; i < someIters; i++) {
                    engine.forceMerge(randomBoolean(), 1, false, randomBoolean(), randomBoolean());
                }
                indexed.await();
                IOUtils.close(engine);
                thread.join();
            }
        }

    }

    public void testVersioningDeleteConflict() {
        ParsedDocument doc = testParsedDocument("1", "1", "test", null, -1, -1, testDocument(), B_1, null);
        Engine.Index index = new Engine.Index(newUid("1"), doc);
        engine.index(index);
        assertThat(index.version(), equalTo(1l));

        index = new Engine.Index(newUid("1"), doc);
        engine.index(index);
        assertThat(index.version(), equalTo(2l));

        Engine.Delete delete = new Engine.Delete("test", "1", newUid("1"), 1l, VersionType.INTERNAL, PRIMARY, 0, false);
        try {
            engine.delete(delete);
            fail();
        } catch (VersionConflictEngineException e) {
            // all is well
        }

        // future versions should not work as well
        delete = new Engine.Delete("test", "1", newUid("1"), 3l, VersionType.INTERNAL, PRIMARY, 0, false);
        try {
            engine.delete(delete);
            fail();
        } catch (VersionConflictEngineException e) {
            // all is well
        }

        // now actually delete
        delete = new Engine.Delete("test", "1", newUid("1"), 2l, VersionType.INTERNAL, PRIMARY, 0, false);
        engine.delete(delete);
        assertThat(delete.version(), equalTo(3l));

        // now check if we can index to a delete doc with version
        index = new Engine.Index(newUid("1"), doc, 2l, VersionType.INTERNAL, PRIMARY, 0);
        try {
            engine.index(index);
            fail();
        } catch (VersionConflictEngineException e) {
            // all is well
        }

        // we shouldn't be able to create as well
        Engine.Index create = new Engine.Index(newUid("1"), doc, Versions.MATCH_DELETED, VersionType.INTERNAL, PRIMARY, 0);
        try {
            engine.index(create);
        } catch (VersionConflictEngineException e) {
            // all is well
        }
    }

    public void testVersioningDeleteConflictWithFlush() {
        ParsedDocument doc = testParsedDocument("1", "1", "test", null, -1, -1, testDocument(), B_1, null);
        Engine.Index index = new Engine.Index(newUid("1"), doc);
        engine.index(index);
        assertThat(index.version(), equalTo(1l));

        index = new Engine.Index(newUid("1"), doc);
        engine.index(index);
        assertThat(index.version(), equalTo(2l));

        engine.flush();

        Engine.Delete delete = new Engine.Delete("test", "1", newUid("1"), 1l, VersionType.INTERNAL, PRIMARY, 0, false);
        try {
            engine.delete(delete);
            fail();
        } catch (VersionConflictEngineException e) {
            // all is well
        }

        // future versions should not work as well
        delete = new Engine.Delete("test", "1", newUid("1"), 3l, VersionType.INTERNAL, PRIMARY, 0, false);
        try {
            engine.delete(delete);
            fail();
        } catch (VersionConflictEngineException e) {
            // all is well
        }

        engine.flush();

        // now actually delete
        delete = new Engine.Delete("test", "1", newUid("1"), 2l, VersionType.INTERNAL, PRIMARY, 0, false);
        engine.delete(delete);
        assertThat(delete.version(), equalTo(3l));

        engine.flush();

        // now check if we can index to a delete doc with version
        index = new Engine.Index(newUid("1"), doc, 2l, VersionType.INTERNAL, PRIMARY, 0);
        try {
            engine.index(index);
            fail();
        } catch (VersionConflictEngineException e) {
            // all is well
        }

        // we shouldn't be able to create as well
        Engine.Index create = new Engine.Index(newUid("1"), doc, Versions.MATCH_DELETED, VersionType.INTERNAL, PRIMARY, 0);
        try {
            engine.index(create);
        } catch (VersionConflictEngineException e) {
            // all is well
        }
    }

    public void testVersioningCreateExistsException() {
        ParsedDocument doc = testParsedDocument("1", "1", "test", null, -1, -1, testDocument(), B_1, null);
        Engine.Index create = new Engine.Index(newUid("1"), doc, Versions.MATCH_DELETED, VersionType.INTERNAL, PRIMARY, 0);
        engine.index(create);
        assertThat(create.version(), equalTo(1l));

        create = new Engine.Index(newUid("1"), doc, Versions.MATCH_DELETED, VersionType.INTERNAL, PRIMARY, 0);
        try {
            engine.index(create);
            fail();
        } catch (VersionConflictEngineException e) {
            // all is well
        }
    }

    public void testVersioningCreateExistsExceptionWithFlush() {
        ParsedDocument doc = testParsedDocument("1", "1", "test", null, -1, -1, testDocument(), B_1, null);
        Engine.Index create = new Engine.Index(newUid("1"), doc, Versions.MATCH_DELETED, VersionType.INTERNAL, PRIMARY, 0);
        engine.index(create);
        assertThat(create.version(), equalTo(1l));

        engine.flush();

        create = new Engine.Index(newUid("1"), doc, Versions.MATCH_DELETED, VersionType.INTERNAL, PRIMARY, 0);
        try {
            engine.index(create);
            fail();
        } catch (VersionConflictEngineException e) {
            // all is well
        }
    }

    public void testVersioningReplicaConflict1() {
        ParsedDocument doc = testParsedDocument("1", "1", "test", null, -1, -1, testDocument(), B_1, null);
        Engine.Index index = new Engine.Index(newUid("1"), doc);
        engine.index(index);
        assertThat(index.version(), equalTo(1l));

        index = new Engine.Index(newUid("1"), doc);
        engine.index(index);
        assertThat(index.version(), equalTo(2l));

        // apply the second index to the replica, should work fine
        index = new Engine.Index(newUid("1"), doc, index.version(), VersionType.INTERNAL.versionTypeForReplicationAndRecovery(), REPLICA, 0);
        replicaEngine.index(index);
        assertThat(index.version(), equalTo(2l));

        // now, the old one should not work
        index = new Engine.Index(newUid("1"), doc, 1l, VersionType.INTERNAL.versionTypeForReplicationAndRecovery(), REPLICA, 0);
        try {
            replicaEngine.index(index);
            fail();
        } catch (VersionConflictEngineException e) {
            // all is well
        }

        // second version on replica should fail as well
        try {
            index = new Engine.Index(newUid("1"), doc, 2l
                    , VersionType.INTERNAL.versionTypeForReplicationAndRecovery(), REPLICA, 0);
            replicaEngine.index(index);
            assertThat(index.version(), equalTo(2l));
        } catch (VersionConflictEngineException e) {
            // all is well
        }
    }

    public void testVersioningReplicaConflict2() {
        ParsedDocument doc = testParsedDocument("1", "1", "test", null, -1, -1, testDocument(), B_1, null);
        Engine.Index index = new Engine.Index(newUid("1"), doc);
        engine.index(index);
        assertThat(index.version(), equalTo(1l));

        // apply the first index to the replica, should work fine
        index = new Engine.Index(newUid("1"), doc, 1l
                , VersionType.INTERNAL.versionTypeForReplicationAndRecovery(), REPLICA, 0);
        replicaEngine.index(index);
        assertThat(index.version(), equalTo(1l));

        // index it again
        index = new Engine.Index(newUid("1"), doc);
        engine.index(index);
        assertThat(index.version(), equalTo(2l));

        // now delete it
        Engine.Delete delete = new Engine.Delete("test", "1", newUid("1"));
        engine.delete(delete);
        assertThat(delete.version(), equalTo(3l));

        // apply the delete on the replica (skipping the second index)
        delete = new Engine.Delete("test", "1", newUid("1"), 3l
                , VersionType.INTERNAL.versionTypeForReplicationAndRecovery(), REPLICA, 0, false);
        replicaEngine.delete(delete);
        assertThat(delete.version(), equalTo(3l));

        // second time delete with same version should fail
        try {
            delete = new Engine.Delete("test", "1", newUid("1"), 3l
                    , VersionType.INTERNAL.versionTypeForReplicationAndRecovery(), REPLICA, 0, false);
            replicaEngine.delete(delete);
            fail("excepted VersionConflictEngineException to be thrown");
        } catch (VersionConflictEngineException e) {
            // all is well
        }

        // now do the second index on the replica, it should fail
        try {
            index = new Engine.Index(newUid("1"), doc, 2l, VersionType.INTERNAL.versionTypeForReplicationAndRecovery(), REPLICA, 0);
            replicaEngine.index(index);
            fail("excepted VersionConflictEngineException to be thrown");
        } catch (VersionConflictEngineException e) {
            // all is well
        }
    }

    public void testBasicCreatedFlag() {
        ParsedDocument doc = testParsedDocument("1", "1", "test", null, -1, -1, testDocument(), B_1, null);
        Engine.Index index = new Engine.Index(newUid("1"), doc);
        assertTrue(engine.index(index));

        index = new Engine.Index(newUid("1"), doc);
        assertFalse(engine.index(index));

        engine.delete(new Engine.Delete(null, "1", newUid("1")));

        index = new Engine.Index(newUid("1"), doc);
        assertTrue(engine.index(index));
    }

    public void testCreatedFlagAfterFlush() {
        ParsedDocument doc = testParsedDocument("1", "1", "test", null, -1, -1, testDocument(), B_1, null);
        Engine.Index index = new Engine.Index(newUid("1"), doc);
        assertTrue(engine.index(index));

        engine.delete(new Engine.Delete(null, "1", newUid("1")));

        engine.flush();

        index = new Engine.Index(newUid("1"), doc);
        assertTrue(engine.index(index));
    }

    private static class MockAppender extends AppenderSkeleton {
        public boolean sawIndexWriterMessage;

        public boolean sawIndexWriterIFDMessage;

        @Override
        protected void append(LoggingEvent event) {
            if (event.getLevel() == Level.TRACE && event.getMessage().toString().contains("[index][1] ")) {
                if (event.getLoggerName().endsWith("lucene.iw") &&
                        event.getMessage().toString().contains("IW: apply all deletes during flush")) {
                    sawIndexWriterMessage = true;
                }
                if (event.getLoggerName().endsWith("lucene.iw.ifd")) {
                    sawIndexWriterIFDMessage = true;
                }
            }
        }

        @Override
        public boolean requiresLayout() {
            return false;
        }

        @Override
        public void close() {
        }
    }

    // #5891: make sure IndexWriter's infoStream output is
    // sent to lucene.iw with log level TRACE:

    public void testIndexWriterInfoStream() {
        assumeFalse("who tests the tester?", VERBOSE);
        MockAppender mockAppender = new MockAppender();

        Logger rootLogger = Logger.getRootLogger();
        Level savedLevel = rootLogger.getLevel();
        rootLogger.addAppender(mockAppender);
        rootLogger.setLevel(Level.DEBUG);

        try {
            // First, with DEBUG, which should NOT log IndexWriter output:
            ParsedDocument doc = testParsedDocument("1", "1", "test", null, -1, -1, testDocumentWithTextField(), B_1, null);
            engine.index(new Engine.Index(newUid("1"), doc));
            engine.flush();
            assertFalse(mockAppender.sawIndexWriterMessage);

            // Again, with TRACE, which should log IndexWriter output:
            rootLogger.setLevel(Level.TRACE);
            engine.index(new Engine.Index(newUid("2"), doc));
            engine.flush();
            assertTrue(mockAppender.sawIndexWriterMessage);

        } finally {
            rootLogger.removeAppender(mockAppender);
            rootLogger.setLevel(savedLevel);
        }
    }

    // #8603: make sure we can separately log IFD's messages
    public void testIndexWriterIFDInfoStream() {
        assumeFalse("who tests the tester?", VERBOSE);
        MockAppender mockAppender = new MockAppender();

        // Works when running this test inside Intellij:
        Logger iwIFDLogger = LogManager.exists("org.elasticsearch.index.engine.lucene.iw.ifd");
        if (iwIFDLogger == null) {
            // Works when running this test from command line:
            iwIFDLogger = LogManager.exists("index.engine.lucene.iw.ifd");
            assertNotNull(iwIFDLogger);
        }

        iwIFDLogger.addAppender(mockAppender);
        iwIFDLogger.setLevel(Level.DEBUG);

        try {
            // First, with DEBUG, which should NOT log IndexWriter output:
            ParsedDocument doc = testParsedDocument("1", "1", "test", null, -1, -1, testDocumentWithTextField(), B_1, null);
            engine.index(new Engine.Index(newUid("1"), doc));
            engine.flush();
            assertFalse(mockAppender.sawIndexWriterMessage);
            assertFalse(mockAppender.sawIndexWriterIFDMessage);

            // Again, with TRACE, which should only log IndexWriter IFD output:
            iwIFDLogger.setLevel(Level.TRACE);
            engine.index(new Engine.Index(newUid("2"), doc));
            engine.flush();
            assertFalse(mockAppender.sawIndexWriterMessage);
            assertTrue(mockAppender.sawIndexWriterIFDMessage);

        } finally {
            iwIFDLogger.removeAppender(mockAppender);
            iwIFDLogger.setLevel(null);
        }
    }

    public void testEnableGcDeletes() throws Exception {
        try (Store store = createStore();
            Engine engine = new InternalEngine(config(defaultSettings, store, createTempDir(), new MergeSchedulerConfig(defaultSettings), newMergePolicy()), false)) {
            engine.config().setEnableGcDeletes(false);

            // Add document
            Document document = testDocument();
            document.add(new TextField("value", "test1", Field.Store.YES));

            ParsedDocument doc = testParsedDocument("1", "1", "test", null, -1, -1, document, B_2, null);
            engine.index(new Engine.Index(newUid("1"), doc, 1, VersionType.EXTERNAL, Engine.Operation.Origin.PRIMARY, System.nanoTime()));

            // Delete document we just added:
            engine.delete(new Engine.Delete("test", "1", newUid("1"), 10, VersionType.EXTERNAL, Engine.Operation.Origin.PRIMARY, System.nanoTime(), false));

            // Get should not find the document
            Engine.GetResult getResult = engine.get(new Engine.Get(true, newUid("1")));
            assertThat(getResult.exists(), equalTo(false));

            // Give the gc pruning logic a chance to kick in
            Thread.sleep(1000);

            if (randomBoolean()) {
                engine.refresh("test");
            }

            // Delete non-existent document
            engine.delete(new Engine.Delete("test", "2", newUid("2"), 10, VersionType.EXTERNAL, Engine.Operation.Origin.PRIMARY, System.nanoTime(), false));

            // Get should not find the document (we never indexed uid=2):
            getResult = engine.get(new Engine.Get(true, newUid("2")));
            assertThat(getResult.exists(), equalTo(false));

            // Try to index uid=1 with a too-old version, should fail:
            try {
                engine.index(new Engine.Index(newUid("1"), doc, 2, VersionType.EXTERNAL, Engine.Operation.Origin.PRIMARY, System.nanoTime()));
                fail("did not hit expected exception");
            } catch (VersionConflictEngineException vcee) {
                // expected
            }

            // Get should still not find the document
            getResult = engine.get(new Engine.Get(true, newUid("1")));
            assertThat(getResult.exists(), equalTo(false));

            // Try to index uid=2 with a too-old version, should fail:
            try {
                engine.index(new Engine.Index(newUid("2"), doc, 2, VersionType.EXTERNAL, Engine.Operation.Origin.PRIMARY, System.nanoTime()));
                fail("did not hit expected exception");
            } catch (VersionConflictEngineException vcee) {
                // expected
            }

            // Get should not find the document
            getResult = engine.get(new Engine.Get(true, newUid("2")));
            assertThat(getResult.exists(), equalTo(false));
        }
    }

    protected Term newUid(String id) {
        return new Term("_uid", id);
    }

    public void testExtractShardId() {
        try (Engine.Searcher test = this.engine.acquireSearcher("test")) {
            ShardId shardId = ShardUtils.extractShardId(test.getDirectoryReader());
            assertNotNull(shardId);
            assertEquals(shardId, engine.config().getShardId());
        }
    }

    /**
     * Random test that throws random exception and ensures all references are
     * counted down / released and resources are closed.
     */
    public void testFailStart() throws IOException {
        // this test fails if any reader, searcher or directory is not closed - MDW FTW
        final int iters = scaledRandomIntBetween(10, 100);
        for (int i = 0; i < iters; i++) {
            MockDirectoryWrapper wrapper = newMockDirectory();
            wrapper.setFailOnOpenInput(randomBoolean());
            wrapper.setAllowRandomFileNotFoundException(randomBoolean());
            wrapper.setRandomIOExceptionRate(randomDouble());
            wrapper.setRandomIOExceptionRateOnOpen(randomDouble());
            final Path translogPath = createTempDir("testFailStart");
            try (Store store = createStore(wrapper)) {
                int refCount = store.refCount();
                assertTrue("refCount: " + store.refCount(), store.refCount() > 0);
                InternalEngine holder;
                try {
                    holder = createEngine(store, translogPath);
                } catch (EngineCreationFailureException ex) {
                    assertEquals(store.refCount(), refCount);
                    continue;
                }
                assertEquals(store.refCount(), refCount + 1);
                final int numStarts = scaledRandomIntBetween(1, 5);
                for (int j = 0; j < numStarts; j++) {
                    try {
                        assertEquals(store.refCount(), refCount + 1);
                        holder.close();
                        holder = createEngine(store, translogPath);
                        assertEquals(store.refCount(), refCount + 1);
                    } catch (EngineCreationFailureException ex) {
                        // all is fine
                        assertEquals(store.refCount(), refCount);
                        break;
                    }
                }
                holder.close();
                assertEquals(store.refCount(), refCount);
            }
        }
    }

    public void testSettings() {
        CodecService codecService = new CodecService(null, logger);
        LiveIndexWriterConfig currentIndexWriterConfig = engine.getCurrentIndexWriterConfig();

        assertEquals(engine.config().getCodec().getName(), codecService.codec(codecName).getName());
        assertEquals(currentIndexWriterConfig.getCodec().getName(), codecService.codec(codecName).getName());
    }

    // #10312
    public void testDeletesAloneCanTriggerRefresh() throws Exception {
        Settings settings = Settings.builder()
                              .put(defaultSettings)
                              .put(IndexingMemoryController.INDEX_BUFFER_SIZE_SETTING, "1kb").build();
        try (Store store = createStore();
<<<<<<< HEAD
             Engine engine = new InternalEngine(config(settings, store, createTempDir(), new MergeSchedulerConfig(defaultSettings), newMergePolicy()), false)) {
=======
             Engine engine = new InternalEngine(config(defaultSettings, store, createTempDir(), new MergeSchedulerConfig(defaultSettings), newMergePolicy()),
                     false)) {
            engine.config().setIndexingBufferSize(new ByteSizeValue(1, ByteSizeUnit.KB));
>>>>>>> 7bca97bb
            for (int i = 0; i < 100; i++) {
                String id = Integer.toString(i);
                ParsedDocument doc = testParsedDocument(id, id, "test", null, -1, -1, testDocument(), B_1, null);
                engine.index(new Engine.Index(newUid(id), doc, 2, VersionType.EXTERNAL, Engine.Operation.Origin.PRIMARY, System.nanoTime()));
            }

            // Force merge so we know all merges are done before we start deleting:
            engine.forceMerge(true, 1, false, false, false);

            // Make a shell of an IMC to check up on indexing buffer usage:
            IndexingMemoryController imc = new IndexingMemoryController(settings, threadPool, null) {
                    @Override
                    protected IndexShard getShard(ShardId shardId) {
                        return null;
                    }

                    @Override
                    protected List<ShardId> availableShards() {
                        return Collections.singletonList(new ShardId("foo", 0));
                    }

                    @Override
                    protected void refreshShardAsync(ShardId shardId) {
                        engine.refresh("memory");
                    }

                    @Override
                    protected long getIndexBufferRAMBytesUsed(ShardId shardId) {
                        System.out.println("BYTES USED: " + engine.indexBufferRAMBytesUsed());
                        return engine.indexBufferRAMBytesUsed();
                    }
                };

            Searcher s = engine.acquireSearcher("test");
            final long version1 = ((DirectoryReader) s.reader()).getVersion();
            s.close();
            for (int i = 0; i < 100; i++) {
                String id = Integer.toString(i);
                engine.delete(new Engine.Delete("test", id, newUid(id), 10, VersionType.EXTERNAL, Engine.Operation.Origin.PRIMARY, System.nanoTime(), false));
            }

            imc.forceCheck();
            try (Searcher s2 = engine.acquireSearcher("test")) {
                assertThat(((DirectoryReader) s2.reader()).getVersion(), greaterThan(version1));
            }
        }
    }

    public void testMissingTranslog() throws IOException {
        // test that we can force start the engine , even if the translog is missing.
        engine.close();
        // fake a new translog, causing the engine to point to a missing one.
        Translog translog = createTranslog();
        long id = translog.currentFileGeneration();
        translog.close();
        IOUtils.rm(translog.location().resolve(Translog.getFilename(id)));
        try {
            engine = createEngine(store, primaryTranslogDir);
            fail("engine shouldn't start without a valid translog id");
        } catch (EngineCreationFailureException ex) {
            // expected
        }
        // now it should be OK.
        IndexSettings indexSettings = new IndexSettings(defaultSettings.getIndexMetaData(),
                Settings.builder().put(defaultSettings.getSettings()).put(EngineConfig.INDEX_FORCE_NEW_TRANSLOG, true).build(),
                Collections.emptyList());
        engine = createEngine(indexSettings, store, primaryTranslogDir, new MergeSchedulerConfig(indexSettings), newMergePolicy());
    }

    public void testTranslogReplayWithFailure() throws IOException {
        final int numDocs = randomIntBetween(1, 10);
        for (int i = 0; i < numDocs; i++) {
            ParsedDocument doc = testParsedDocument(Integer.toString(i), Integer.toString(i), "test", null, -1, -1, testDocument(), new BytesArray("{}"), null);
            Engine.Index firstIndexRequest = new Engine.Index(newUid(Integer.toString(i)), doc, Versions.MATCH_DELETED, VersionType.INTERNAL, PRIMARY, System.nanoTime());
            engine.index(firstIndexRequest);
            assertThat(firstIndexRequest.version(), equalTo(1l));
        }
        engine.refresh("test");
        try (Engine.Searcher searcher = engine.acquireSearcher("test")) {
            TopDocs topDocs = searcher.searcher().search(new MatchAllDocsQuery(), randomIntBetween(numDocs, numDocs + 10));
            assertThat(topDocs.totalHits, equalTo(numDocs));
        }
        engine.close();
        boolean recoveredButFailed = false;
        final MockDirectoryWrapper directory = DirectoryUtils.getLeaf(store.directory(), MockDirectoryWrapper.class);
        if (directory != null) {
            // since we rollback the IW we are writing the same segment files again after starting IW but MDW prevents
            // this so we have to disable the check explicitly
            directory.setPreventDoubleWrite(false);
            boolean started = false;
            final int numIters = randomIntBetween(10, 20);
            for (int i = 0; i < numIters; i++) {
                directory.setRandomIOExceptionRateOnOpen(randomDouble());
                directory.setRandomIOExceptionRate(randomDouble());
                directory.setFailOnOpenInput(randomBoolean());
                directory.setAllowRandomFileNotFoundException(randomBoolean());
                try {
                    engine = createEngine(store, primaryTranslogDir);
                    started = true;
                    break;
                } catch (EngineCreationFailureException ex) {
                }
            }

            directory.setRandomIOExceptionRateOnOpen(0.0);
            directory.setRandomIOExceptionRate(0.0);
            directory.setFailOnOpenInput(false);
            directory.setAllowRandomFileNotFoundException(false);
            if (started == false) {
                engine = createEngine(store, primaryTranslogDir);
            }
        } else {
            // no mock directory, no fun.
            engine = createEngine(store, primaryTranslogDir);
        }
        try (Engine.Searcher searcher = engine.acquireSearcher("test")) {
            TopDocs topDocs = searcher.searcher().search(new MatchAllDocsQuery(), randomIntBetween(numDocs, numDocs + 10));
            assertThat(topDocs.totalHits, equalTo(numDocs));
        }
    }

    public void testSkipTranslogReplay() throws IOException {
        final int numDocs = randomIntBetween(1, 10);
        for (int i = 0; i < numDocs; i++) {
            ParsedDocument doc = testParsedDocument(Integer.toString(i), Integer.toString(i), "test", null, -1, -1, testDocument(), new BytesArray("{}"), null);
            Engine.Index firstIndexRequest = new Engine.Index(newUid(Integer.toString(i)), doc, Versions.MATCH_DELETED, VersionType.INTERNAL, PRIMARY, System.nanoTime());
            engine.index(firstIndexRequest);
            assertThat(firstIndexRequest.version(), equalTo(1l));
        }
        engine.refresh("test");
        try (Engine.Searcher searcher = engine.acquireSearcher("test")) {
            TopDocs topDocs = searcher.searcher().search(new MatchAllDocsQuery(), randomIntBetween(numDocs, numDocs + 10));
            assertThat(topDocs.totalHits, equalTo(numDocs));
        }
        final MockDirectoryWrapper directory = DirectoryUtils.getLeaf(store.directory(), MockDirectoryWrapper.class);
        if (directory != null) {
            // since we rollback the IW we are writing the same segment files again after starting IW but MDW prevents
            // this so we have to disable the check explicitly
            directory.setPreventDoubleWrite(false);
        }
        engine.close();
        engine = new InternalEngine(engine.config(), true);

        try (Engine.Searcher searcher = engine.acquireSearcher("test")) {
            TopDocs topDocs = searcher.searcher().search(new MatchAllDocsQuery(), randomIntBetween(numDocs, numDocs + 10));
            assertThat(topDocs.totalHits, equalTo(0));
        }

    }

    private Mapping dynamicUpdate() {
        BuilderContext context = new BuilderContext(Settings.EMPTY, new ContentPath());
        final RootObjectMapper root = MapperBuilders.rootObject("some_type").build(context);
        return new Mapping(Version.CURRENT, root, new MetadataFieldMapper[0], emptyMap());
    }

    public void testUpgradeOldIndex() throws IOException {
        List<Path> indexes = new ArrayList<>();
        try (DirectoryStream<Path> stream = Files.newDirectoryStream(getBwcIndicesPath(), "index-*.zip")) {
            for (Path path : stream) {
                indexes.add(path);
            }
        }
        Collections.shuffle(indexes, random());
        for (Path indexFile : indexes.subList(0, scaledRandomIntBetween(1, indexes.size() / 2))) {
            final String indexName = indexFile.getFileName().toString().replace(".zip", "").toLowerCase(Locale.ROOT);
            Path unzipDir = createTempDir();
            Path unzipDataDir = unzipDir.resolve("data");
            // decompress the index
            try (InputStream stream = Files.newInputStream(indexFile)) {
                TestUtil.unzip(stream, unzipDir);
            }
            // check it is unique
            assertTrue(Files.exists(unzipDataDir));
            Path[] list = filterExtraFSFiles(FileSystemUtils.files(unzipDataDir));

            if (list.length != 1) {
                throw new IllegalStateException("Backwards index must contain exactly one cluster but was " + list.length + " " + Arrays.toString(list));
            }
            // the bwc scripts packs the indices under this path
            Path src = list[0].resolve("nodes/0/indices/" + indexName);
            Path translog = list[0].resolve("nodes/0/indices/" + indexName).resolve("0").resolve("translog");
            assertTrue("[" + indexFile + "] missing index dir: " + src.toString(), Files.exists(src));
            assertTrue("[" + indexFile + "] missing translog dir: " + translog.toString(), Files.exists(translog));
            Path[] tlogFiles = filterExtraFSFiles(FileSystemUtils.files(translog));
            assertEquals(Arrays.toString(tlogFiles), tlogFiles.length, 2); // ckp & tlog
            Path tlogFile = tlogFiles[0].getFileName().toString().endsWith("tlog") ? tlogFiles[0] : tlogFiles[1];
            final long size = Files.size(tlogFiles[0]);
            logger.debug("upgrading index {} file: {} size: {}", indexName, tlogFiles[0].getFileName(), size);
            Directory directory = newFSDirectory(src.resolve("0").resolve("index"));
            Store store = createStore(directory);
            final int iters = randomIntBetween(0, 2);
            int numDocs = -1;
            for (int i = 0; i < iters; i++) { // make sure we can restart on an upgraded index
                try (InternalEngine engine = createEngine(store, translog)) {
                    try (Searcher searcher = engine.acquireSearcher("test")) {
                        if (i > 0) {
                            assertEquals(numDocs, searcher.reader().numDocs());
                        }
                        TopDocs search = searcher.searcher().search(new MatchAllDocsQuery(), 1);
                        numDocs = searcher.reader().numDocs();
                        assertTrue(search.totalHits > 1);
                    }
                    CommitStats commitStats = engine.commitStats();
                    Map<String, String> userData = commitStats.getUserData();
                    assertTrue("userdata dosn't contain uuid", userData.containsKey(Translog.TRANSLOG_UUID_KEY));
                    assertTrue("userdata doesn't contain generation key", userData.containsKey(Translog.TRANSLOG_GENERATION_KEY));
                    assertFalse("userdata contains legacy marker", userData.containsKey("translog_id"));
                }
            }

            try (InternalEngine engine = createEngine(store, translog)) {
                if (numDocs == -1) {
                    try (Searcher searcher = engine.acquireSearcher("test")) {
                        numDocs = searcher.reader().numDocs();
                    }
                }
                final int numExtraDocs = randomIntBetween(1, 10);
                for (int i = 0; i < numExtraDocs; i++) {
                    ParsedDocument doc = testParsedDocument("extra" + Integer.toString(i), "extra" + Integer.toString(i), "test", null, -1, -1, testDocument(), new BytesArray("{}"), null);
                    Engine.Index firstIndexRequest = new Engine.Index(newUid(Integer.toString(i)), doc, Versions.MATCH_DELETED, VersionType.INTERNAL, PRIMARY, System.nanoTime());
                    engine.index(firstIndexRequest);
                    assertThat(firstIndexRequest.version(), equalTo(1l));
                }
                engine.refresh("test");
                try (Engine.Searcher searcher = engine.acquireSearcher("test")) {
                    TopDocs topDocs = searcher.searcher().search(new MatchAllDocsQuery(), randomIntBetween(numDocs, numDocs + numExtraDocs));
                    assertThat(topDocs.totalHits, equalTo(numDocs + numExtraDocs));
                }
            }
            IOUtils.close(store, directory);
        }
    }

    private Path[] filterExtraFSFiles(Path[] files) {
        List<Path> paths = new ArrayList<>();
        for (Path p : files) {
            if (p.getFileName().toString().startsWith("extra")) {
                continue;
            }
            paths.add(p);
        }
        return paths.toArray(new Path[0]);
    }

    public void testTranslogReplay() throws IOException {
        final int numDocs = randomIntBetween(1, 10);
        for (int i = 0; i < numDocs; i++) {
            ParsedDocument doc = testParsedDocument(Integer.toString(i), Integer.toString(i), "test", null, -1, -1, testDocument(), new BytesArray("{}"), null);
            Engine.Index firstIndexRequest = new Engine.Index(newUid(Integer.toString(i)), doc, Versions.MATCH_DELETED, VersionType.INTERNAL, PRIMARY, System.nanoTime());
            engine.index(firstIndexRequest);
            assertThat(firstIndexRequest.version(), equalTo(1l));
        }
        engine.refresh("test");
        try (Engine.Searcher searcher = engine.acquireSearcher("test")) {
            TopDocs topDocs = searcher.searcher().search(new MatchAllDocsQuery(), randomIntBetween(numDocs, numDocs + 10));
            assertThat(topDocs.totalHits, equalTo(numDocs));
        }
        final MockDirectoryWrapper directory = DirectoryUtils.getLeaf(store.directory(), MockDirectoryWrapper.class);
        if (directory != null) {
            // since we rollback the IW we are writing the same segment files again after starting IW but MDW prevents
            // this so we have to disable the check explicitly
            directory.setPreventDoubleWrite(false);
        }

        TranslogHandler parser = (TranslogHandler) engine.config().getTranslogRecoveryPerformer();
        parser.mappingUpdate = dynamicUpdate();

        engine.close();
        engine.config().setCreate(false);
        engine = new InternalEngine(engine.config(), false); // we need to reuse the engine config unless the parser.mappingModified won't work

        try (Engine.Searcher searcher = engine.acquireSearcher("test")) {
            TopDocs topDocs = searcher.searcher().search(new MatchAllDocsQuery(), randomIntBetween(numDocs, numDocs + 10));
            assertThat(topDocs.totalHits, equalTo(numDocs));
        }
        parser = (TranslogHandler) engine.config().getTranslogRecoveryPerformer();
        assertEquals(numDocs, parser.recoveredOps.get());
        if (parser.mappingUpdate != null) {
            assertEquals(1, parser.getRecoveredTypes().size());
            assertTrue(parser.getRecoveredTypes().containsKey("test"));
        } else {
            assertEquals(0, parser.getRecoveredTypes().size());
        }

        engine.close();
        engine = createEngine(store, primaryTranslogDir);
        try (Engine.Searcher searcher = engine.acquireSearcher("test")) {
            TopDocs topDocs = searcher.searcher().search(new MatchAllDocsQuery(), randomIntBetween(numDocs, numDocs + 10));
            assertThat(topDocs.totalHits, equalTo(numDocs));
        }
        parser = (TranslogHandler) engine.config().getTranslogRecoveryPerformer();
        assertEquals(0, parser.recoveredOps.get());

        final boolean flush = randomBoolean();
        int randomId = randomIntBetween(numDocs + 1, numDocs + 10);
        String uuidValue = "test#" + Integer.toString(randomId);
        ParsedDocument doc = testParsedDocument(uuidValue, Integer.toString(randomId), "test", null, -1, -1, testDocument(), new BytesArray("{}"), null);
        Engine.Index firstIndexRequest = new Engine.Index(newUid(uuidValue), doc, 1, VersionType.EXTERNAL, PRIMARY, System.nanoTime());
        engine.index(firstIndexRequest);
        assertThat(firstIndexRequest.version(), equalTo(1l));
        if (flush) {
            engine.flush();
        }

        doc = testParsedDocument(uuidValue, Integer.toString(randomId), "test", null, -1, -1, testDocument(), new BytesArray("{}"), null);
        Engine.Index idxRequest = new Engine.Index(newUid(uuidValue), doc, 2, VersionType.EXTERNAL, PRIMARY, System.nanoTime());
        engine.index(idxRequest);
        engine.refresh("test");
        assertThat(idxRequest.version(), equalTo(2l));
        try (Engine.Searcher searcher = engine.acquireSearcher("test")) {
            TopDocs topDocs = searcher.searcher().search(new MatchAllDocsQuery(), numDocs + 1);
            assertThat(topDocs.totalHits, equalTo(numDocs + 1));
        }

        engine.close();
        engine = createEngine(store, primaryTranslogDir);
        try (Engine.Searcher searcher = engine.acquireSearcher("test")) {
            TopDocs topDocs = searcher.searcher().search(new MatchAllDocsQuery(), numDocs + 1);
            assertThat(topDocs.totalHits, equalTo(numDocs + 1));
        }
        parser = (TranslogHandler) engine.config().getTranslogRecoveryPerformer();
        assertEquals(flush ? 1 : 2, parser.recoveredOps.get());
        engine.delete(new Engine.Delete("test", Integer.toString(randomId), newUid(uuidValue)));
        if (randomBoolean()) {
            engine.refresh("test");
        } else {
            engine.close();
            engine = createEngine(store, primaryTranslogDir);
        }
        try (Engine.Searcher searcher = engine.acquireSearcher("test")) {
            TopDocs topDocs = searcher.searcher().search(new MatchAllDocsQuery(), numDocs);
            assertThat(topDocs.totalHits, equalTo(numDocs));
        }
    }

    public static class TranslogHandler extends TranslogRecoveryPerformer {

        private final DocumentMapper docMapper;
        public Mapping mappingUpdate = null;

        public final AtomicInteger recoveredOps = new AtomicInteger(0);

        public TranslogHandler(String indexName, ESLogger logger) {
            super(new ShardId("test", 0), null, logger);
            Settings settings = Settings.settingsBuilder().put(IndexMetaData.SETTING_VERSION_CREATED, Version.CURRENT).build();
            RootObjectMapper.Builder rootBuilder = new RootObjectMapper.Builder("test");
            Index index = new Index(indexName);
            IndexSettings indexSettings = IndexSettingsModule.newIndexSettings(index, settings);
            AnalysisService analysisService = new AnalysisService(indexSettings, Collections.emptyMap(), Collections.emptyMap(), Collections.emptyMap(), Collections.emptyMap());
            SimilarityService similarityService = new SimilarityService(indexSettings, Collections.emptyMap());
            MapperRegistry mapperRegistry = new IndicesModule().getMapperRegistry();
            MapperService mapperService = new MapperService(indexSettings, analysisService, similarityService, mapperRegistry);
            DocumentMapper.Builder b = new DocumentMapper.Builder(settings, rootBuilder, mapperService);
            DocumentMapperParser parser = mapperService.documentMapperParser();
            this.docMapper = b.build(mapperService, parser);
        }

        @Override
        protected DocumentMapperForType docMapper(String type) {
            return new DocumentMapperForType(docMapper, mappingUpdate);
        }

        @Override
        protected void operationProcessed() {
            recoveredOps.incrementAndGet();
        }
    }

    public void testRecoverFromForeignTranslog() throws IOException {
        final int numDocs = randomIntBetween(1, 10);
        for (int i = 0; i < numDocs; i++) {
            ParsedDocument doc = testParsedDocument(Integer.toString(i), Integer.toString(i), "test", null, -1, -1, testDocument(), new BytesArray("{}"), null);
            Engine.Index firstIndexRequest = new Engine.Index(newUid(Integer.toString(i)), doc, Versions.MATCH_DELETED, VersionType.INTERNAL, PRIMARY, System.nanoTime());
            engine.index(firstIndexRequest);
            assertThat(firstIndexRequest.version(), equalTo(1l));
        }
        engine.refresh("test");
        try (Engine.Searcher searcher = engine.acquireSearcher("test")) {
            TopDocs topDocs = searcher.searcher().search(new MatchAllDocsQuery(), randomIntBetween(numDocs, numDocs + 10));
            assertThat(topDocs.totalHits, equalTo(numDocs));
        }
        final MockDirectoryWrapper directory = DirectoryUtils.getLeaf(store.directory(), MockDirectoryWrapper.class);
        if (directory != null) {
            // since we rollback the IW we are writing the same segment files again after starting IW but MDW prevents
            // this so we have to disable the check explicitly
            directory.setPreventDoubleWrite(false);
        }
        Translog.TranslogGeneration generation = engine.getTranslog().getGeneration();
        engine.close();

        Translog translog = new Translog(new TranslogConfig(shardId, createTempDir(), INDEX_SETTINGS, Translog.Durabilty.REQUEST, BigArrays.NON_RECYCLING_INSTANCE, threadPool));
        translog.add(new Translog.Index("test", "SomeBogusId", "{}".getBytes(Charset.forName("UTF-8"))));
        assertEquals(generation.translogFileGeneration, translog.currentFileGeneration());
        translog.close();

        EngineConfig config = engine.config();
        /* create a TranslogConfig that has been created with a different UUID */
        TranslogConfig translogConfig = new TranslogConfig(shardId, translog.location(), config.getIndexSettings(), Translog.Durabilty.REQUEST, BigArrays.NON_RECYCLING_INSTANCE, threadPool);

        EngineConfig brokenConfig = new EngineConfig(shardId, threadPool, config.getIndexingService(), config.getIndexSettings()
                , null, store, createSnapshotDeletionPolicy(), newMergePolicy(), config.getMergeSchedulerConfig(),
                config.getAnalyzer(), config.getSimilarity(), new CodecService(null, logger), config.getEventListener()
                , config.getTranslogRecoveryPerformer(), IndexSearcher.getDefaultQueryCache(), IndexSearcher.getDefaultQueryCachingPolicy(), translogConfig, TimeValue.timeValueMinutes(5));

        try {
            new InternalEngine(brokenConfig, false);
            fail("translog belongs to a different engine");
        } catch (EngineCreationFailureException ex) {
        }

        engine = createEngine(store, primaryTranslogDir); // and recover again!
        try (Engine.Searcher searcher = engine.acquireSearcher("test")) {
            TopDocs topDocs = searcher.searcher().search(new MatchAllDocsQuery(), randomIntBetween(numDocs, numDocs + 10));
            assertThat(topDocs.totalHits, equalTo(numDocs));
        }
    }

    public void testShardNotAvailableExceptionWhenEngineClosedConcurrently() throws IOException, InterruptedException {
        AtomicReference<Throwable> throwable = new AtomicReference<>();
        String operation = randomFrom("optimize", "refresh", "flush");
        Thread mergeThread = new Thread() {
            @Override
            public void run() {
                boolean stop = false;
                logger.info("try with {}", operation);
                while (stop == false) {
                    try {
                        switch (operation) {
                            case "optimize": {
                                engine.forceMerge(true, 1, false, false, false);
                                break;
                            }
                            case "refresh": {
                                engine.refresh("test refresh");
                                break;
                            }
                            case "flush": {
                                engine.flush(true, false);
                                break;
                            }
                        }
                    } catch (Throwable t) {
                        throwable.set(t);
                        stop = true;
                    }
                }
            }
        };
        mergeThread.start();
        engine.close();
        mergeThread.join();
        logger.info("exception caught: ", throwable.get());
        assertTrue("expected an Exception that signals shard is not available", TransportActions.isShardNotAvailableException(throwable.get()));
    }
}<|MERGE_RESOLUTION|>--- conflicted
+++ resolved
@@ -75,13 +75,9 @@
 import org.elasticsearch.index.store.Store;
 import org.elasticsearch.index.translog.Translog;
 import org.elasticsearch.index.translog.TranslogConfig;
-<<<<<<< HEAD
-import org.elasticsearch.index.translog.TranslogTests;
 import org.elasticsearch.indices.memory.IndexingMemoryController;
-=======
 import org.elasticsearch.indices.IndicesModule;
 import org.elasticsearch.indices.mapper.MapperRegistry;
->>>>>>> 7bca97bb
 import org.elasticsearch.test.DummyShardLock;
 import org.elasticsearch.test.ESTestCase;
 import org.elasticsearch.test.IndexSettingsModule;
@@ -1568,18 +1564,13 @@
     }
 
     // #10312
+    // ncommit get this working again
+    /*
     public void testDeletesAloneCanTriggerRefresh() throws Exception {
-        Settings settings = Settings.builder()
-                              .put(defaultSettings)
-                              .put(IndexingMemoryController.INDEX_BUFFER_SIZE_SETTING, "1kb").build();
+        // nocommit need to set buffer up front again?
         try (Store store = createStore();
-<<<<<<< HEAD
-             Engine engine = new InternalEngine(config(settings, store, createTempDir(), new MergeSchedulerConfig(defaultSettings), newMergePolicy()), false)) {
-=======
-             Engine engine = new InternalEngine(config(defaultSettings, store, createTempDir(), new MergeSchedulerConfig(defaultSettings), newMergePolicy()),
-                     false)) {
+             Engine engine = new InternalEngine(config(defaultSettings, store, createTempDir(), new MergeSchedulerConfig(defaultSettings), newMergePolicy()), false)) {
             engine.config().setIndexingBufferSize(new ByteSizeValue(1, ByteSizeUnit.KB));
->>>>>>> 7bca97bb
             for (int i = 0; i < 100; i++) {
                 String id = Integer.toString(i);
                 ParsedDocument doc = testParsedDocument(id, id, "test", null, -1, -1, testDocument(), B_1, null);
@@ -1592,17 +1583,12 @@
             // Make a shell of an IMC to check up on indexing buffer usage:
             IndexingMemoryController imc = new IndexingMemoryController(settings, threadPool, null) {
                     @Override
-                    protected IndexShard getShard(ShardId shardId) {
-                        return null;
-                    }
-
-                    @Override
-                    protected List<ShardId> availableShards() {
+                    protected List<IndexShard> availableShards() {
                         return Collections.singletonList(new ShardId("foo", 0));
                     }
 
                     @Override
-                    protected void refreshShardAsync(ShardId shardId) {
+                    protected void refreshShardAsync(IndexShard shard) {
                         engine.refresh("memory");
                     }
 
@@ -1627,6 +1613,7 @@
             }
         }
     }
+    */
 
     public void testMissingTranslog() throws IOException {
         // test that we can force start the engine , even if the translog is missing.
