/*
 * Licensed to Elasticsearch under one or more contributor
 * license agreements. See the NOTICE file distributed with
 * this work for additional information regarding copyright
 * ownership. Elasticsearch licenses this file to you under
 * the Apache License, Version 2.0 (the "License"); you may
 * not use this file except in compliance with the License.
 * You may obtain a copy of the License at
 *
 *    http://www.apache.org/licenses/LICENSE-2.0
 *
 * Unless required by applicable law or agreed to in writing,
 * software distributed under the License is distributed on an
 * "AS IS" BASIS, WITHOUT WARRANTIES OR CONDITIONS OF ANY
 * KIND, either express or implied.  See the License for the
 * specific language governing permissions and limitations
 * under the License.
 */

package org.elasticsearch.rest.action.update;

import org.elasticsearch.action.WriteConsistencyLevel;
import org.elasticsearch.action.index.IndexRequest;
import org.elasticsearch.action.update.UpdateRequest;
import org.elasticsearch.action.update.UpdateResponse;
import org.elasticsearch.client.Client;
import org.elasticsearch.common.Strings;
import org.elasticsearch.common.inject.Inject;
import org.elasticsearch.common.settings.Settings;
import org.elasticsearch.common.xcontent.XContentBuilder;
import org.elasticsearch.index.VersionType;
import org.elasticsearch.rest.*;
import org.elasticsearch.rest.action.support.RestActions;
import org.elasticsearch.rest.action.support.RestBuilderListener;
import org.elasticsearch.rest.action.support.RestStatusToXContentListener;
import org.elasticsearch.script.Script;
import org.elasticsearch.script.ScriptParameterParser;
import org.elasticsearch.script.ScriptParameterParser.ScriptParameterValue;

import java.util.HashMap;
import java.util.Map;

import static org.elasticsearch.rest.RestRequest.Method.POST;

/**
 */
public class RestUpdateAction extends BaseRestHandler {

    @Inject
    public RestUpdateAction(Settings settings, RestController controller, Client client) {
        super(settings, controller, client);
        controller.registerHandler(POST, "/{index}/{type}/{id}/_update", this);
    }

    @Override
    public void handleRequest(final RestRequest request, final RestChannel channel, final Client client) throws Exception {
        UpdateRequest updateRequest = new UpdateRequest(request.param("index"), request.param("type"), request.param("id"));
        updateRequest.routing(request.param("routing"));
        updateRequest.parent(request.param("parent"));
        updateRequest.timeout(request.paramAsTime("timeout", updateRequest.timeout()));
        updateRequest.refresh(request.paramAsBoolean("refresh", updateRequest.refresh()));
        String consistencyLevel = request.param("consistency");
        if (consistencyLevel != null) {
            updateRequest.consistencyLevel(WriteConsistencyLevel.fromString(consistencyLevel));
        }
        updateRequest.docAsUpsert(request.paramAsBoolean("doc_as_upsert", updateRequest.docAsUpsert()));
        ScriptParameterParser scriptParameterParser = new ScriptParameterParser();
        scriptParameterParser.parseParams(request);
        ScriptParameterValue scriptValue = scriptParameterParser.getDefaultScriptParameterValue();
        if (scriptValue != null) {
            Map<String, Object> scriptParams = new HashMap<>();
            for (Map.Entry<String, String> entry : request.params().entrySet()) {
                if (entry.getKey().startsWith("sp_")) {
                    scriptParams.put(entry.getKey().substring(3), entry.getValue());
                }
            }
            updateRequest.script(new Script(scriptValue.script(), scriptValue.scriptType(), scriptParameterParser.lang(), scriptParams));
        }
        String sField = request.param("fields");
        if (sField != null) {
            String[] sFields = Strings.splitStringByCommaToArray(sField);
            if (sFields != null) {
                updateRequest.fields(sFields);
            }
        }
        updateRequest.retryOnConflict(request.paramAsInt("retry_on_conflict", updateRequest.retryOnConflict()));
        updateRequest.version(RestActions.parseVersion(request));
        updateRequest.versionType(VersionType.fromString(request.param("version_type"), updateRequest.versionType()));


        // see if we have it in the body
        if (request.hasContent()) {
            updateRequest.source(request.content());
            IndexRequest upsertRequest = updateRequest.upsertRequest();
            if (upsertRequest != null) {
                upsertRequest.routing(request.param("routing"));
                upsertRequest.parent(request.param("parent")); // order is important, set it after routing, so it will set the routing
                upsertRequest.timestamp(request.param("timestamp"));
                if (request.hasParam("ttl")) {
                    upsertRequest.ttl(request.param("ttl"));
                }
                upsertRequest.version(RestActions.parseVersion(request));
                upsertRequest.versionType(VersionType.fromString(request.param("version_type"), upsertRequest.versionType()));
            }
            IndexRequest doc = updateRequest.doc();
            if (doc != null) {
                doc.routing(request.param("routing"));
                doc.parent(request.param("parent")); // order is important, set it after routing, so it will set the routing
                doc.timestamp(request.param("timestamp"));
                if (request.hasParam("ttl")) {
                    doc.ttl(request.param("ttl"));
                }
                doc.version(RestActions.parseVersion(request));
                doc.versionType(VersionType.fromString(request.param("version_type"), doc.versionType()));
            }
        }

<<<<<<< HEAD
        client.update(updateRequest, new RestBuilderListener<UpdateResponse>(channel) {
            @Override
            public RestResponse buildResponse(UpdateResponse response, XContentBuilder builder) throws Exception {
                builder.startObject();
                response.toXContent(builder, request);
                builder.endObject();
                RestStatus status = response.getShardInfo().status();
                if (response.isCreated()) {
                    status = CREATED;
                }
                return new BytesRestResponse(status, builder);
            }
        });
=======
        client.update(updateRequest, new RestStatusToXContentListener<>(channel));
>>>>>>> fafeb3ab
    }
}<|MERGE_RESOLUTION|>--- conflicted
+++ resolved
@@ -115,22 +115,6 @@
             }
         }
 
-<<<<<<< HEAD
-        client.update(updateRequest, new RestBuilderListener<UpdateResponse>(channel) {
-            @Override
-            public RestResponse buildResponse(UpdateResponse response, XContentBuilder builder) throws Exception {
-                builder.startObject();
-                response.toXContent(builder, request);
-                builder.endObject();
-                RestStatus status = response.getShardInfo().status();
-                if (response.isCreated()) {
-                    status = CREATED;
-                }
-                return new BytesRestResponse(status, builder);
-            }
-        });
-=======
         client.update(updateRequest, new RestStatusToXContentListener<>(channel));
->>>>>>> fafeb3ab
     }
 }