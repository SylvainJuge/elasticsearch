--- conflicted
+++ resolved
@@ -52,11 +52,8 @@
 
 import java.util.*;
 import java.util.concurrent.*;
-<<<<<<< HEAD
-=======
 import java.util.concurrent.atomic.AtomicBoolean;
 import java.util.stream.Collectors;
->>>>>>> 54022774
 
 import static org.elasticsearch.common.util.concurrent.EsExecutors.daemonThreadFactory;
 
@@ -296,7 +293,8 @@
                 updateTasksExecutor.execute(updateTask, threadPool.scheduler(), config.timeout(), () -> threadPool.generic().execute(() -> {
                     if (updateTask.processed.getAndSet(true) == false) {
                         listener.onFailure(source, new ProcessClusterEventTimeoutException(config.timeout(), source));
-                    }}));
+                    }
+                }));
             } else {
                 updateTasksExecutor.execute(updateTask);
             }
@@ -423,7 +421,7 @@
         for (UpdateTask<T> updateTask : toExecute) {
             assert batchResult.executionResults.containsKey(updateTask.task) : "missing " + updateTask.task.toString();
             final ClusterStateTaskExecutor.TaskResult executionResult =
-                    batchResult.executionResults.get(updateTask.task);
+                batchResult.executionResults.get(updateTask.task);
             executionResult.handle(() -> proccessedListeners.add(updateTask), ex -> updateTask.listener.onFailure(updateTask.source, ex));
         }
 
@@ -521,27 +519,15 @@
                 }
             }
 
-<<<<<<< HEAD
-                // update the current cluster state
-                clusterState = newClusterState;
-                logger.debug("set local cluster state to version {}", newClusterState.version());
-                for (ClusterStateListener listener : preAppliedListeners) {
-                    try {
-                        logger.trace("calling [{}] with change to version [{}]", listener, newClusterState.version());
-                        listener.clusterChanged(clusterChangedEvent);
-                    } catch (Exception ex) {
-                        logger.warn("failed to notify ClusterStateListener", ex);
-                    }
-=======
             // update the current cluster state
             clusterState = newClusterState;
             logger.debug("set local cluster state to version {}", newClusterState.version());
             for (ClusterStateListener listener : preAppliedListeners) {
                 try {
+                    logger.trace("calling [{}] with change to version [{}]", listener, newClusterState.version());
                     listener.clusterChanged(clusterChangedEvent);
                 } catch (Exception ex) {
                     logger.warn("failed to notify ClusterStateListener", ex);
->>>>>>> 54022774
                 }
             }
 
@@ -555,21 +541,12 @@
 
             newClusterState.status(ClusterState.ClusterStateStatus.APPLIED);
 
-<<<<<<< HEAD
-                for (ClusterStateListener listener : postAppliedListeners) {
-                    try {
-                        logger.trace("calling [{}] with change to version [{}]", listener, newClusterState.version());
-                        listener.clusterChanged(clusterChangedEvent);
-                    } catch (Exception ex) {
-                        logger.warn("failed to notify ClusterStateListener", ex);
-                    }
-=======
             for (ClusterStateListener listener : postAppliedListeners) {
                 try {
+                    logger.trace("calling [{}] with change to version [{}]", listener, newClusterState.version());
                     listener.clusterChanged(clusterChangedEvent);
                 } catch (Exception ex) {
                     logger.warn("failed to notify ClusterStateListener", ex);
->>>>>>> 54022774
                 }
             }
 
